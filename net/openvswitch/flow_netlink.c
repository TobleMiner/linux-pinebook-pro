/*
 * Copyright (c) 2007-2014 Nicira, Inc.
 *
 * This program is free software; you can redistribute it and/or
 * modify it under the terms of version 2 of the GNU General Public
 * License as published by the Free Software Foundation.
 *
 * This program is distributed in the hope that it will be useful, but
 * WITHOUT ANY WARRANTY; without even the implied warranty of
 * MERCHANTABILITY or FITNESS FOR A PARTICULAR PURPOSE. See the GNU
 * General Public License for more details.
 *
 * You should have received a copy of the GNU General Public License
 * along with this program; if not, write to the Free Software
 * Foundation, Inc., 51 Franklin Street, Fifth Floor, Boston, MA
 * 02110-1301, USA
 */

#define pr_fmt(fmt) KBUILD_MODNAME ": " fmt

#include "flow.h"
#include "datapath.h"
#include <linux/uaccess.h>
#include <linux/netdevice.h>
#include <linux/etherdevice.h>
#include <linux/if_ether.h>
#include <linux/if_vlan.h>
#include <net/llc_pdu.h>
#include <linux/kernel.h>
#include <linux/jhash.h>
#include <linux/jiffies.h>
#include <linux/llc.h>
#include <linux/module.h>
#include <linux/in.h>
#include <linux/rcupdate.h>
#include <linux/if_arp.h>
#include <linux/ip.h>
#include <linux/ipv6.h>
#include <linux/sctp.h>
#include <linux/tcp.h>
#include <linux/udp.h>
#include <linux/icmp.h>
#include <linux/icmpv6.h>
#include <linux/rculist.h>
#include <net/geneve.h>
#include <net/ip.h>
#include <net/ipv6.h>
#include <net/ndisc.h>
#include <net/mpls.h>

#include "flow_netlink.h"

static void update_range(struct sw_flow_match *match,
			 size_t offset, size_t size, bool is_mask)
{
	struct sw_flow_key_range *range;
	size_t start = rounddown(offset, sizeof(long));
	size_t end = roundup(offset + size, sizeof(long));

	if (!is_mask)
		range = &match->range;
	else
		range = &match->mask->range;

	if (range->start == range->end) {
		range->start = start;
		range->end = end;
		return;
	}

	if (range->start > start)
		range->start = start;

	if (range->end < end)
		range->end = end;
}

#define SW_FLOW_KEY_PUT(match, field, value, is_mask) \
	do { \
		update_range(match, offsetof(struct sw_flow_key, field),    \
			     sizeof((match)->key->field), is_mask);	    \
		if (is_mask)						    \
			(match)->mask->key.field = value;		    \
		else							    \
			(match)->key->field = value;		            \
	} while (0)

#define SW_FLOW_KEY_MEMCPY_OFFSET(match, offset, value_p, len, is_mask)	    \
	do {								    \
		update_range(match, offset, len, is_mask);		    \
		if (is_mask)						    \
			memcpy((u8 *)&(match)->mask->key + offset, value_p, \
			       len);					   \
		else							    \
			memcpy((u8 *)(match)->key + offset, value_p, len);  \
	} while (0)

#define SW_FLOW_KEY_MEMCPY(match, field, value_p, len, is_mask)		      \
	SW_FLOW_KEY_MEMCPY_OFFSET(match, offsetof(struct sw_flow_key, field), \
				  value_p, len, is_mask)

#define SW_FLOW_KEY_MEMSET_FIELD(match, field, value, is_mask)		    \
	do {								    \
		update_range(match, offsetof(struct sw_flow_key, field),    \
			     sizeof((match)->key->field), is_mask);	    \
		if (is_mask)						    \
			memset((u8 *)&(match)->mask->key.field, value,      \
			       sizeof((match)->mask->key.field));	    \
		else							    \
			memset((u8 *)&(match)->key->field, value,           \
			       sizeof((match)->key->field));                \
	} while (0)

static bool match_validate(const struct sw_flow_match *match,
			   u64 key_attrs, u64 mask_attrs, bool log)
{
	u64 key_expected = 1 << OVS_KEY_ATTR_ETHERNET;
	u64 mask_allowed = key_attrs;  /* At most allow all key attributes */

	/* The following mask attributes allowed only if they
	 * pass the validation tests. */
	mask_allowed &= ~((1 << OVS_KEY_ATTR_IPV4)
			| (1 << OVS_KEY_ATTR_IPV6)
			| (1 << OVS_KEY_ATTR_TCP)
			| (1 << OVS_KEY_ATTR_TCP_FLAGS)
			| (1 << OVS_KEY_ATTR_UDP)
			| (1 << OVS_KEY_ATTR_SCTP)
			| (1 << OVS_KEY_ATTR_ICMP)
			| (1 << OVS_KEY_ATTR_ICMPV6)
			| (1 << OVS_KEY_ATTR_ARP)
			| (1 << OVS_KEY_ATTR_ND)
			| (1 << OVS_KEY_ATTR_MPLS));

	/* Always allowed mask fields. */
	mask_allowed |= ((1 << OVS_KEY_ATTR_TUNNEL)
		       | (1 << OVS_KEY_ATTR_IN_PORT)
		       | (1 << OVS_KEY_ATTR_ETHERTYPE));

	/* Check key attributes. */
	if (match->key->eth.type == htons(ETH_P_ARP)
			|| match->key->eth.type == htons(ETH_P_RARP)) {
		key_expected |= 1 << OVS_KEY_ATTR_ARP;
		if (match->mask && (match->mask->key.tp.src == htons(0xff)))
			mask_allowed |= 1 << OVS_KEY_ATTR_ARP;
	}

	if (eth_p_mpls(match->key->eth.type)) {
		key_expected |= 1 << OVS_KEY_ATTR_MPLS;
		if (match->mask && (match->mask->key.eth.type == htons(0xffff)))
			mask_allowed |= 1 << OVS_KEY_ATTR_MPLS;
	}

	if (match->key->eth.type == htons(ETH_P_IP)) {
		key_expected |= 1 << OVS_KEY_ATTR_IPV4;
		if (match->mask && (match->mask->key.eth.type == htons(0xffff)))
			mask_allowed |= 1 << OVS_KEY_ATTR_IPV4;

		if (match->key->ip.frag != OVS_FRAG_TYPE_LATER) {
			if (match->key->ip.proto == IPPROTO_UDP) {
				key_expected |= 1 << OVS_KEY_ATTR_UDP;
				if (match->mask && (match->mask->key.ip.proto == 0xff))
					mask_allowed |= 1 << OVS_KEY_ATTR_UDP;
			}

			if (match->key->ip.proto == IPPROTO_SCTP) {
				key_expected |= 1 << OVS_KEY_ATTR_SCTP;
				if (match->mask && (match->mask->key.ip.proto == 0xff))
					mask_allowed |= 1 << OVS_KEY_ATTR_SCTP;
			}

			if (match->key->ip.proto == IPPROTO_TCP) {
				key_expected |= 1 << OVS_KEY_ATTR_TCP;
				key_expected |= 1 << OVS_KEY_ATTR_TCP_FLAGS;
				if (match->mask && (match->mask->key.ip.proto == 0xff)) {
					mask_allowed |= 1 << OVS_KEY_ATTR_TCP;
					mask_allowed |= 1 << OVS_KEY_ATTR_TCP_FLAGS;
				}
			}

			if (match->key->ip.proto == IPPROTO_ICMP) {
				key_expected |= 1 << OVS_KEY_ATTR_ICMP;
				if (match->mask && (match->mask->key.ip.proto == 0xff))
					mask_allowed |= 1 << OVS_KEY_ATTR_ICMP;
			}
		}
	}

	if (match->key->eth.type == htons(ETH_P_IPV6)) {
		key_expected |= 1 << OVS_KEY_ATTR_IPV6;
		if (match->mask && (match->mask->key.eth.type == htons(0xffff)))
			mask_allowed |= 1 << OVS_KEY_ATTR_IPV6;

		if (match->key->ip.frag != OVS_FRAG_TYPE_LATER) {
			if (match->key->ip.proto == IPPROTO_UDP) {
				key_expected |= 1 << OVS_KEY_ATTR_UDP;
				if (match->mask && (match->mask->key.ip.proto == 0xff))
					mask_allowed |= 1 << OVS_KEY_ATTR_UDP;
			}

			if (match->key->ip.proto == IPPROTO_SCTP) {
				key_expected |= 1 << OVS_KEY_ATTR_SCTP;
				if (match->mask && (match->mask->key.ip.proto == 0xff))
					mask_allowed |= 1 << OVS_KEY_ATTR_SCTP;
			}

			if (match->key->ip.proto == IPPROTO_TCP) {
				key_expected |= 1 << OVS_KEY_ATTR_TCP;
				key_expected |= 1 << OVS_KEY_ATTR_TCP_FLAGS;
				if (match->mask && (match->mask->key.ip.proto == 0xff)) {
					mask_allowed |= 1 << OVS_KEY_ATTR_TCP;
					mask_allowed |= 1 << OVS_KEY_ATTR_TCP_FLAGS;
				}
			}

			if (match->key->ip.proto == IPPROTO_ICMPV6) {
				key_expected |= 1 << OVS_KEY_ATTR_ICMPV6;
				if (match->mask && (match->mask->key.ip.proto == 0xff))
					mask_allowed |= 1 << OVS_KEY_ATTR_ICMPV6;

				if (match->key->tp.src ==
						htons(NDISC_NEIGHBOUR_SOLICITATION) ||
				    match->key->tp.src == htons(NDISC_NEIGHBOUR_ADVERTISEMENT)) {
					key_expected |= 1 << OVS_KEY_ATTR_ND;
					if (match->mask && (match->mask->key.tp.src == htons(0xff)))
						mask_allowed |= 1 << OVS_KEY_ATTR_ND;
				}
			}
		}
	}

	if ((key_attrs & key_expected) != key_expected) {
		/* Key attributes check failed. */
		OVS_NLERR(log, "Missing key (keys=%llx, expected=%llx)",
			  (unsigned long long)key_attrs,
			  (unsigned long long)key_expected);
		return false;
	}

	if ((mask_attrs & mask_allowed) != mask_attrs) {
		/* Mask attributes check failed. */
		OVS_NLERR(log, "Unexpected mask (mask=%llx, allowed=%llx)",
			  (unsigned long long)mask_attrs,
			  (unsigned long long)mask_allowed);
		return false;
	}

	return true;
}

size_t ovs_tun_key_attr_size(void)
{
	/* Whenever adding new OVS_TUNNEL_KEY_ FIELDS, we should consider
	 * updating this function.
	 */
	return    nla_total_size(8)    /* OVS_TUNNEL_KEY_ATTR_ID */
		+ nla_total_size(4)    /* OVS_TUNNEL_KEY_ATTR_IPV4_SRC */
		+ nla_total_size(4)    /* OVS_TUNNEL_KEY_ATTR_IPV4_DST */
		+ nla_total_size(1)    /* OVS_TUNNEL_KEY_ATTR_TOS */
		+ nla_total_size(1)    /* OVS_TUNNEL_KEY_ATTR_TTL */
		+ nla_total_size(0)    /* OVS_TUNNEL_KEY_ATTR_DONT_FRAGMENT */
		+ nla_total_size(0)    /* OVS_TUNNEL_KEY_ATTR_CSUM */
		+ nla_total_size(0)    /* OVS_TUNNEL_KEY_ATTR_OAM */
		+ nla_total_size(256)  /* OVS_TUNNEL_KEY_ATTR_GENEVE_OPTS */
		+ nla_total_size(2)    /* OVS_TUNNEL_KEY_ATTR_TP_SRC */
		+ nla_total_size(2);   /* OVS_TUNNEL_KEY_ATTR_TP_DST */
}

size_t ovs_key_attr_size(void)
{
	/* Whenever adding new OVS_KEY_ FIELDS, we should consider
	 * updating this function.
	 */
	BUILD_BUG_ON(OVS_KEY_ATTR_TUNNEL_INFO != 22);

	return    nla_total_size(4)   /* OVS_KEY_ATTR_PRIORITY */
		+ nla_total_size(0)   /* OVS_KEY_ATTR_TUNNEL */
		  + ovs_tun_key_attr_size()
		+ nla_total_size(4)   /* OVS_KEY_ATTR_IN_PORT */
		+ nla_total_size(4)   /* OVS_KEY_ATTR_SKB_MARK */
		+ nla_total_size(4)   /* OVS_KEY_ATTR_DP_HASH */
		+ nla_total_size(4)   /* OVS_KEY_ATTR_RECIRC_ID */
		+ nla_total_size(12)  /* OVS_KEY_ATTR_ETHERNET */
		+ nla_total_size(2)   /* OVS_KEY_ATTR_ETHERTYPE */
		+ nla_total_size(4)   /* OVS_KEY_ATTR_VLAN */
		+ nla_total_size(0)   /* OVS_KEY_ATTR_ENCAP */
		+ nla_total_size(2)   /* OVS_KEY_ATTR_ETHERTYPE */
		+ nla_total_size(40)  /* OVS_KEY_ATTR_IPV6 */
		+ nla_total_size(2)   /* OVS_KEY_ATTR_ICMPV6 */
		+ nla_total_size(28); /* OVS_KEY_ATTR_ND */
}

/* The size of the argument for each %OVS_KEY_ATTR_* Netlink attribute.  */
static const int ovs_key_lens[OVS_KEY_ATTR_MAX + 1] = {
	[OVS_KEY_ATTR_ENCAP] = -1,
	[OVS_KEY_ATTR_PRIORITY] = sizeof(u32),
	[OVS_KEY_ATTR_IN_PORT] = sizeof(u32),
	[OVS_KEY_ATTR_SKB_MARK] = sizeof(u32),
	[OVS_KEY_ATTR_ETHERNET] = sizeof(struct ovs_key_ethernet),
	[OVS_KEY_ATTR_VLAN] = sizeof(__be16),
	[OVS_KEY_ATTR_ETHERTYPE] = sizeof(__be16),
	[OVS_KEY_ATTR_IPV4] = sizeof(struct ovs_key_ipv4),
	[OVS_KEY_ATTR_IPV6] = sizeof(struct ovs_key_ipv6),
	[OVS_KEY_ATTR_TCP] = sizeof(struct ovs_key_tcp),
	[OVS_KEY_ATTR_TCP_FLAGS] = sizeof(__be16),
	[OVS_KEY_ATTR_UDP] = sizeof(struct ovs_key_udp),
	[OVS_KEY_ATTR_SCTP] = sizeof(struct ovs_key_sctp),
	[OVS_KEY_ATTR_ICMP] = sizeof(struct ovs_key_icmp),
	[OVS_KEY_ATTR_ICMPV6] = sizeof(struct ovs_key_icmpv6),
	[OVS_KEY_ATTR_ARP] = sizeof(struct ovs_key_arp),
	[OVS_KEY_ATTR_ND] = sizeof(struct ovs_key_nd),
	[OVS_KEY_ATTR_RECIRC_ID] = sizeof(u32),
	[OVS_KEY_ATTR_DP_HASH] = sizeof(u32),
	[OVS_KEY_ATTR_TUNNEL] = -1,
	[OVS_KEY_ATTR_MPLS] = sizeof(struct ovs_key_mpls),
};

static bool is_all_zero(const u8 *fp, size_t size)
{
	int i;

	if (!fp)
		return false;

	for (i = 0; i < size; i++)
		if (fp[i])
			return false;

	return true;
}

static int __parse_flow_nlattrs(const struct nlattr *attr,
				const struct nlattr *a[],
				u64 *attrsp, bool log, bool nz)
{
	const struct nlattr *nla;
	u64 attrs;
	int rem;

	attrs = *attrsp;
	nla_for_each_nested(nla, attr, rem) {
		u16 type = nla_type(nla);
		int expected_len;

		if (type > OVS_KEY_ATTR_MAX) {
			OVS_NLERR(log, "Key type %d is out of range max %d",
				  type, OVS_KEY_ATTR_MAX);
			return -EINVAL;
		}

		if (attrs & (1 << type)) {
			OVS_NLERR(log, "Duplicate key (type %d).", type);
			return -EINVAL;
		}

		expected_len = ovs_key_lens[type];
		if (nla_len(nla) != expected_len && expected_len != -1) {
			OVS_NLERR(log, "Key %d has unexpected len %d expected %d",
				  type, nla_len(nla), expected_len);
			return -EINVAL;
		}

		if (!nz || !is_all_zero(nla_data(nla), expected_len)) {
			attrs |= 1 << type;
			a[type] = nla;
		}
	}
	if (rem) {
		OVS_NLERR(log, "Message has %d unknown bytes.", rem);
		return -EINVAL;
	}

	*attrsp = attrs;
	return 0;
}

static int parse_flow_mask_nlattrs(const struct nlattr *attr,
				   const struct nlattr *a[], u64 *attrsp,
				   bool log)
{
	return __parse_flow_nlattrs(attr, a, attrsp, log, true);
}

static int parse_flow_nlattrs(const struct nlattr *attr,
			      const struct nlattr *a[], u64 *attrsp,
			      bool log)
{
	return __parse_flow_nlattrs(attr, a, attrsp, log, false);
}

static int genev_tun_opt_from_nlattr(const struct nlattr *a,
				     struct sw_flow_match *match, bool is_mask,
				     bool log)
{
	unsigned long opt_key_offset;

	if (nla_len(a) > sizeof(match->key->tun_opts)) {
		OVS_NLERR(log, "Geneve option length err (len %d, max %zu).",
			  nla_len(a), sizeof(match->key->tun_opts));
		return -EINVAL;
	}

	if (nla_len(a) % 4 != 0) {
		OVS_NLERR(log, "Geneve opt len %d is not a multiple of 4.",
			  nla_len(a));
		return -EINVAL;
	}

	/* We need to record the length of the options passed
	 * down, otherwise packets with the same format but
	 * additional options will be silently matched.
	 */
	if (!is_mask) {
		SW_FLOW_KEY_PUT(match, tun_opts_len, nla_len(a),
				false);
	} else {
		/* This is somewhat unusual because it looks at
		 * both the key and mask while parsing the
		 * attributes (and by extension assumes the key
		 * is parsed first). Normally, we would verify
		 * that each is the correct length and that the
		 * attributes line up in the validate function.
		 * However, that is difficult because this is
		 * variable length and we won't have the
		 * information later.
		 */
		if (match->key->tun_opts_len != nla_len(a)) {
			OVS_NLERR(log, "Geneve option len %d != mask len %d",
				  match->key->tun_opts_len, nla_len(a));
			return -EINVAL;
		}

		SW_FLOW_KEY_PUT(match, tun_opts_len, 0xff, true);
	}

	opt_key_offset = (unsigned long)GENEVE_OPTS((struct sw_flow_key *)0,
						    nla_len(a));
	SW_FLOW_KEY_MEMCPY_OFFSET(match, opt_key_offset, nla_data(a),
				  nla_len(a), is_mask);
	return 0;
}

static int ipv4_tun_from_nlattr(const struct nlattr *attr,
				struct sw_flow_match *match, bool is_mask,
				bool log)
{
	struct nlattr *a;
	int rem;
	bool ttl = false;
	__be16 tun_flags = 0;

	nla_for_each_nested(a, attr, rem) {
		int type = nla_type(a);
		int err;

		static const u32 ovs_tunnel_key_lens[OVS_TUNNEL_KEY_ATTR_MAX + 1] = {
			[OVS_TUNNEL_KEY_ATTR_ID] = sizeof(u64),
			[OVS_TUNNEL_KEY_ATTR_IPV4_SRC] = sizeof(u32),
			[OVS_TUNNEL_KEY_ATTR_IPV4_DST] = sizeof(u32),
			[OVS_TUNNEL_KEY_ATTR_TOS] = 1,
			[OVS_TUNNEL_KEY_ATTR_TTL] = 1,
			[OVS_TUNNEL_KEY_ATTR_DONT_FRAGMENT] = 0,
			[OVS_TUNNEL_KEY_ATTR_CSUM] = 0,
			[OVS_TUNNEL_KEY_ATTR_TP_SRC] = sizeof(u16),
			[OVS_TUNNEL_KEY_ATTR_TP_DST] = sizeof(u16),
			[OVS_TUNNEL_KEY_ATTR_OAM] = 0,
			[OVS_TUNNEL_KEY_ATTR_GENEVE_OPTS] = -1,
		};

		if (type > OVS_TUNNEL_KEY_ATTR_MAX) {
			OVS_NLERR(log, "Tunnel attr %d out of range max %d",
				  type, OVS_TUNNEL_KEY_ATTR_MAX);
			return -EINVAL;
		}

		if (ovs_tunnel_key_lens[type] != nla_len(a) &&
		    ovs_tunnel_key_lens[type] != -1) {
			OVS_NLERR(log, "Tunnel attr %d has unexpected len %d expected %d",
				  type, nla_len(a), ovs_tunnel_key_lens[type]);
			return -EINVAL;
		}

		switch (type) {
		case OVS_TUNNEL_KEY_ATTR_ID:
			SW_FLOW_KEY_PUT(match, tun_key.tun_id,
					nla_get_be64(a), is_mask);
			tun_flags |= TUNNEL_KEY;
			break;
		case OVS_TUNNEL_KEY_ATTR_IPV4_SRC:
			SW_FLOW_KEY_PUT(match, tun_key.ipv4_src,
					nla_get_be32(a), is_mask);
			break;
		case OVS_TUNNEL_KEY_ATTR_IPV4_DST:
			SW_FLOW_KEY_PUT(match, tun_key.ipv4_dst,
					nla_get_be32(a), is_mask);
			break;
		case OVS_TUNNEL_KEY_ATTR_TOS:
			SW_FLOW_KEY_PUT(match, tun_key.ipv4_tos,
					nla_get_u8(a), is_mask);
			break;
		case OVS_TUNNEL_KEY_ATTR_TTL:
			SW_FLOW_KEY_PUT(match, tun_key.ipv4_ttl,
					nla_get_u8(a), is_mask);
			ttl = true;
			break;
		case OVS_TUNNEL_KEY_ATTR_DONT_FRAGMENT:
			tun_flags |= TUNNEL_DONT_FRAGMENT;
			break;
		case OVS_TUNNEL_KEY_ATTR_CSUM:
			tun_flags |= TUNNEL_CSUM;
			break;
		case OVS_TUNNEL_KEY_ATTR_TP_SRC:
			SW_FLOW_KEY_PUT(match, tun_key.tp_src,
					nla_get_be16(a), is_mask);
			break;
		case OVS_TUNNEL_KEY_ATTR_TP_DST:
			SW_FLOW_KEY_PUT(match, tun_key.tp_dst,
					nla_get_be16(a), is_mask);
			break;
		case OVS_TUNNEL_KEY_ATTR_OAM:
			tun_flags |= TUNNEL_OAM;
			break;
		case OVS_TUNNEL_KEY_ATTR_GENEVE_OPTS:
			err = genev_tun_opt_from_nlattr(a, match, is_mask, log);
			if (err)
				return err;

			tun_flags |= TUNNEL_OPTIONS_PRESENT;
			break;
		default:
			OVS_NLERR(log, "Unknown IPv4 tunnel attribute %d",
				  type);
			return -EINVAL;
		}
	}

	SW_FLOW_KEY_PUT(match, tun_key.tun_flags, tun_flags, is_mask);

	if (rem > 0) {
		OVS_NLERR(log, "IPv4 tunnel attribute has %d unknown bytes.",
			  rem);
		return -EINVAL;
	}

	if (!is_mask) {
		if (!match->key->tun_key.ipv4_dst) {
			OVS_NLERR(log, "IPv4 tunnel dst address is zero");
			return -EINVAL;
		}

		if (!ttl) {
			OVS_NLERR(log, "IPv4 tunnel TTL not specified.");
			return -EINVAL;
		}
	}

	return 0;
}

static int __ipv4_tun_to_nlattr(struct sk_buff *skb,
				const struct ovs_key_ipv4_tunnel *output,
				const struct geneve_opt *tun_opts,
				int swkey_tun_opts_len)
{
	if (output->tun_flags & TUNNEL_KEY &&
	    nla_put_be64(skb, OVS_TUNNEL_KEY_ATTR_ID, output->tun_id))
		return -EMSGSIZE;
	if (output->ipv4_src &&
	    nla_put_be32(skb, OVS_TUNNEL_KEY_ATTR_IPV4_SRC, output->ipv4_src))
		return -EMSGSIZE;
	if (output->ipv4_dst &&
	    nla_put_be32(skb, OVS_TUNNEL_KEY_ATTR_IPV4_DST, output->ipv4_dst))
		return -EMSGSIZE;
	if (output->ipv4_tos &&
	    nla_put_u8(skb, OVS_TUNNEL_KEY_ATTR_TOS, output->ipv4_tos))
		return -EMSGSIZE;
	if (nla_put_u8(skb, OVS_TUNNEL_KEY_ATTR_TTL, output->ipv4_ttl))
		return -EMSGSIZE;
	if ((output->tun_flags & TUNNEL_DONT_FRAGMENT) &&
	    nla_put_flag(skb, OVS_TUNNEL_KEY_ATTR_DONT_FRAGMENT))
		return -EMSGSIZE;
	if ((output->tun_flags & TUNNEL_CSUM) &&
	    nla_put_flag(skb, OVS_TUNNEL_KEY_ATTR_CSUM))
		return -EMSGSIZE;
	if (output->tp_src &&
	    nla_put_be16(skb, OVS_TUNNEL_KEY_ATTR_TP_SRC, output->tp_src))
		return -EMSGSIZE;
	if (output->tp_dst &&
	    nla_put_be16(skb, OVS_TUNNEL_KEY_ATTR_TP_DST, output->tp_dst))
		return -EMSGSIZE;
	if ((output->tun_flags & TUNNEL_OAM) &&
	    nla_put_flag(skb, OVS_TUNNEL_KEY_ATTR_OAM))
		return -EMSGSIZE;
	if (tun_opts &&
	    nla_put(skb, OVS_TUNNEL_KEY_ATTR_GENEVE_OPTS,
		    swkey_tun_opts_len, tun_opts))
		return -EMSGSIZE;

	return 0;
}

static int ipv4_tun_to_nlattr(struct sk_buff *skb,
			      const struct ovs_key_ipv4_tunnel *output,
			      const struct geneve_opt *tun_opts,
			      int swkey_tun_opts_len)
{
	struct nlattr *nla;
	int err;

	nla = nla_nest_start(skb, OVS_KEY_ATTR_TUNNEL);
	if (!nla)
		return -EMSGSIZE;

	err = __ipv4_tun_to_nlattr(skb, output, tun_opts, swkey_tun_opts_len);
	if (err)
		return err;

	nla_nest_end(skb, nla);
	return 0;
}

int ovs_nla_put_egress_tunnel_key(struct sk_buff *skb,
				  const struct ovs_tunnel_info *egress_tun_info)
{
	return __ipv4_tun_to_nlattr(skb, &egress_tun_info->tunnel,
				    egress_tun_info->options,
				    egress_tun_info->options_len);
}

static int metadata_from_nlattrs(struct sw_flow_match *match,  u64 *attrs,
				 const struct nlattr **a, bool is_mask,
				 bool log)
{
	if (*attrs & (1 << OVS_KEY_ATTR_DP_HASH)) {
		u32 hash_val = nla_get_u32(a[OVS_KEY_ATTR_DP_HASH]);

		SW_FLOW_KEY_PUT(match, ovs_flow_hash, hash_val, is_mask);
		*attrs &= ~(1 << OVS_KEY_ATTR_DP_HASH);
	}

	if (*attrs & (1 << OVS_KEY_ATTR_RECIRC_ID)) {
		u32 recirc_id = nla_get_u32(a[OVS_KEY_ATTR_RECIRC_ID]);

		SW_FLOW_KEY_PUT(match, recirc_id, recirc_id, is_mask);
		*attrs &= ~(1 << OVS_KEY_ATTR_RECIRC_ID);
	}

	if (*attrs & (1 << OVS_KEY_ATTR_PRIORITY)) {
		SW_FLOW_KEY_PUT(match, phy.priority,
			  nla_get_u32(a[OVS_KEY_ATTR_PRIORITY]), is_mask);
		*attrs &= ~(1 << OVS_KEY_ATTR_PRIORITY);
	}

	if (*attrs & (1 << OVS_KEY_ATTR_IN_PORT)) {
		u32 in_port = nla_get_u32(a[OVS_KEY_ATTR_IN_PORT]);

		if (is_mask) {
			in_port = 0xffffffff; /* Always exact match in_port. */
		} else if (in_port >= DP_MAX_PORTS) {
			OVS_NLERR(log, "Port %d exceeds max allowable %d",
				  in_port, DP_MAX_PORTS);
			return -EINVAL;
		}

		SW_FLOW_KEY_PUT(match, phy.in_port, in_port, is_mask);
		*attrs &= ~(1 << OVS_KEY_ATTR_IN_PORT);
	} else if (!is_mask) {
		SW_FLOW_KEY_PUT(match, phy.in_port, DP_MAX_PORTS, is_mask);
	}

	if (*attrs & (1 << OVS_KEY_ATTR_SKB_MARK)) {
		uint32_t mark = nla_get_u32(a[OVS_KEY_ATTR_SKB_MARK]);

		SW_FLOW_KEY_PUT(match, phy.skb_mark, mark, is_mask);
		*attrs &= ~(1 << OVS_KEY_ATTR_SKB_MARK);
	}
	if (*attrs & (1 << OVS_KEY_ATTR_TUNNEL)) {
		if (ipv4_tun_from_nlattr(a[OVS_KEY_ATTR_TUNNEL], match,
					 is_mask, log))
			return -EINVAL;
		*attrs &= ~(1 << OVS_KEY_ATTR_TUNNEL);
	}
	return 0;
}

static int ovs_key_from_nlattrs(struct sw_flow_match *match, u64 attrs,
				const struct nlattr **a, bool is_mask,
				bool log)
{
	int err;

	err = metadata_from_nlattrs(match, &attrs, a, is_mask, log);
	if (err)
		return err;

	if (attrs & (1 << OVS_KEY_ATTR_ETHERNET)) {
		const struct ovs_key_ethernet *eth_key;

		eth_key = nla_data(a[OVS_KEY_ATTR_ETHERNET]);
		SW_FLOW_KEY_MEMCPY(match, eth.src,
				eth_key->eth_src, ETH_ALEN, is_mask);
		SW_FLOW_KEY_MEMCPY(match, eth.dst,
				eth_key->eth_dst, ETH_ALEN, is_mask);
		attrs &= ~(1 << OVS_KEY_ATTR_ETHERNET);
	}

	if (attrs & (1 << OVS_KEY_ATTR_VLAN)) {
		__be16 tci;

		tci = nla_get_be16(a[OVS_KEY_ATTR_VLAN]);
		if (!(tci & htons(VLAN_TAG_PRESENT))) {
			if (is_mask)
				OVS_NLERR(log, "VLAN TCI mask does not have exact match for VLAN_TAG_PRESENT bit.");
			else
				OVS_NLERR(log, "VLAN TCI does not have VLAN_TAG_PRESENT bit set.");

			return -EINVAL;
		}

		SW_FLOW_KEY_PUT(match, eth.tci, tci, is_mask);
		attrs &= ~(1 << OVS_KEY_ATTR_VLAN);
	}

	if (attrs & (1 << OVS_KEY_ATTR_ETHERTYPE)) {
		__be16 eth_type;

		eth_type = nla_get_be16(a[OVS_KEY_ATTR_ETHERTYPE]);
		if (is_mask) {
			/* Always exact match EtherType. */
			eth_type = htons(0xffff);
		} else if (ntohs(eth_type) < ETH_P_802_3_MIN) {
			OVS_NLERR(log, "EtherType %x is less than min %x",
				  ntohs(eth_type), ETH_P_802_3_MIN);
			return -EINVAL;
		}

		SW_FLOW_KEY_PUT(match, eth.type, eth_type, is_mask);
		attrs &= ~(1 << OVS_KEY_ATTR_ETHERTYPE);
	} else if (!is_mask) {
		SW_FLOW_KEY_PUT(match, eth.type, htons(ETH_P_802_2), is_mask);
	}

	if (attrs & (1 << OVS_KEY_ATTR_IPV4)) {
		const struct ovs_key_ipv4 *ipv4_key;

		ipv4_key = nla_data(a[OVS_KEY_ATTR_IPV4]);
		if (!is_mask && ipv4_key->ipv4_frag > OVS_FRAG_TYPE_MAX) {
			OVS_NLERR(log, "IPv4 frag type %d is out of range max %d",
				  ipv4_key->ipv4_frag, OVS_FRAG_TYPE_MAX);
			return -EINVAL;
		}
		SW_FLOW_KEY_PUT(match, ip.proto,
				ipv4_key->ipv4_proto, is_mask);
		SW_FLOW_KEY_PUT(match, ip.tos,
				ipv4_key->ipv4_tos, is_mask);
		SW_FLOW_KEY_PUT(match, ip.ttl,
				ipv4_key->ipv4_ttl, is_mask);
		SW_FLOW_KEY_PUT(match, ip.frag,
				ipv4_key->ipv4_frag, is_mask);
		SW_FLOW_KEY_PUT(match, ipv4.addr.src,
				ipv4_key->ipv4_src, is_mask);
		SW_FLOW_KEY_PUT(match, ipv4.addr.dst,
				ipv4_key->ipv4_dst, is_mask);
		attrs &= ~(1 << OVS_KEY_ATTR_IPV4);
	}

	if (attrs & (1 << OVS_KEY_ATTR_IPV6)) {
		const struct ovs_key_ipv6 *ipv6_key;

		ipv6_key = nla_data(a[OVS_KEY_ATTR_IPV6]);
		if (!is_mask && ipv6_key->ipv6_frag > OVS_FRAG_TYPE_MAX) {
			OVS_NLERR(log, "IPv6 frag type %d is out of range max %d",
				  ipv6_key->ipv6_frag, OVS_FRAG_TYPE_MAX);
			return -EINVAL;
		}

		if (!is_mask && ipv6_key->ipv6_label & htonl(0xFFF00000)) {
			OVS_NLERR(log, "IPv6 flow label %x is out of range (max=%x).\n",
				  ntohl(ipv6_key->ipv6_label), (1 << 20) - 1);
			return -EINVAL;
		}

<<<<<<< HEAD
=======
		if (!is_mask && ipv6_key->ipv6_label & htonl(0xFFF00000)) {
			OVS_NLERR("IPv6 flow label %x is out of range (max=%x).\n",
				  ntohl(ipv6_key->ipv6_label), (1 << 20) - 1);
			return -EINVAL;
		}

>>>>>>> 69204cf7
		SW_FLOW_KEY_PUT(match, ipv6.label,
				ipv6_key->ipv6_label, is_mask);
		SW_FLOW_KEY_PUT(match, ip.proto,
				ipv6_key->ipv6_proto, is_mask);
		SW_FLOW_KEY_PUT(match, ip.tos,
				ipv6_key->ipv6_tclass, is_mask);
		SW_FLOW_KEY_PUT(match, ip.ttl,
				ipv6_key->ipv6_hlimit, is_mask);
		SW_FLOW_KEY_PUT(match, ip.frag,
				ipv6_key->ipv6_frag, is_mask);
		SW_FLOW_KEY_MEMCPY(match, ipv6.addr.src,
				ipv6_key->ipv6_src,
				sizeof(match->key->ipv6.addr.src),
				is_mask);
		SW_FLOW_KEY_MEMCPY(match, ipv6.addr.dst,
				ipv6_key->ipv6_dst,
				sizeof(match->key->ipv6.addr.dst),
				is_mask);

		attrs &= ~(1 << OVS_KEY_ATTR_IPV6);
	}

	if (attrs & (1 << OVS_KEY_ATTR_ARP)) {
		const struct ovs_key_arp *arp_key;

		arp_key = nla_data(a[OVS_KEY_ATTR_ARP]);
		if (!is_mask && (arp_key->arp_op & htons(0xff00))) {
			OVS_NLERR(log, "Unknown ARP opcode (opcode=%d).",
				  arp_key->arp_op);
			return -EINVAL;
		}

		SW_FLOW_KEY_PUT(match, ipv4.addr.src,
				arp_key->arp_sip, is_mask);
		SW_FLOW_KEY_PUT(match, ipv4.addr.dst,
			arp_key->arp_tip, is_mask);
		SW_FLOW_KEY_PUT(match, ip.proto,
				ntohs(arp_key->arp_op), is_mask);
		SW_FLOW_KEY_MEMCPY(match, ipv4.arp.sha,
				arp_key->arp_sha, ETH_ALEN, is_mask);
		SW_FLOW_KEY_MEMCPY(match, ipv4.arp.tha,
				arp_key->arp_tha, ETH_ALEN, is_mask);

		attrs &= ~(1 << OVS_KEY_ATTR_ARP);
	}

	if (attrs & (1 << OVS_KEY_ATTR_MPLS)) {
		const struct ovs_key_mpls *mpls_key;

		mpls_key = nla_data(a[OVS_KEY_ATTR_MPLS]);
		SW_FLOW_KEY_PUT(match, mpls.top_lse,
				mpls_key->mpls_lse, is_mask);

		attrs &= ~(1 << OVS_KEY_ATTR_MPLS);
	 }

	if (attrs & (1 << OVS_KEY_ATTR_TCP)) {
		const struct ovs_key_tcp *tcp_key;

		tcp_key = nla_data(a[OVS_KEY_ATTR_TCP]);
		SW_FLOW_KEY_PUT(match, tp.src, tcp_key->tcp_src, is_mask);
		SW_FLOW_KEY_PUT(match, tp.dst, tcp_key->tcp_dst, is_mask);
		attrs &= ~(1 << OVS_KEY_ATTR_TCP);
	}

	if (attrs & (1 << OVS_KEY_ATTR_TCP_FLAGS)) {
		SW_FLOW_KEY_PUT(match, tp.flags,
				nla_get_be16(a[OVS_KEY_ATTR_TCP_FLAGS]),
				is_mask);
		attrs &= ~(1 << OVS_KEY_ATTR_TCP_FLAGS);
	}

	if (attrs & (1 << OVS_KEY_ATTR_UDP)) {
		const struct ovs_key_udp *udp_key;

		udp_key = nla_data(a[OVS_KEY_ATTR_UDP]);
		SW_FLOW_KEY_PUT(match, tp.src, udp_key->udp_src, is_mask);
		SW_FLOW_KEY_PUT(match, tp.dst, udp_key->udp_dst, is_mask);
		attrs &= ~(1 << OVS_KEY_ATTR_UDP);
	}

	if (attrs & (1 << OVS_KEY_ATTR_SCTP)) {
		const struct ovs_key_sctp *sctp_key;

		sctp_key = nla_data(a[OVS_KEY_ATTR_SCTP]);
		SW_FLOW_KEY_PUT(match, tp.src, sctp_key->sctp_src, is_mask);
		SW_FLOW_KEY_PUT(match, tp.dst, sctp_key->sctp_dst, is_mask);
		attrs &= ~(1 << OVS_KEY_ATTR_SCTP);
	}

	if (attrs & (1 << OVS_KEY_ATTR_ICMP)) {
		const struct ovs_key_icmp *icmp_key;

		icmp_key = nla_data(a[OVS_KEY_ATTR_ICMP]);
		SW_FLOW_KEY_PUT(match, tp.src,
				htons(icmp_key->icmp_type), is_mask);
		SW_FLOW_KEY_PUT(match, tp.dst,
				htons(icmp_key->icmp_code), is_mask);
		attrs &= ~(1 << OVS_KEY_ATTR_ICMP);
	}

	if (attrs & (1 << OVS_KEY_ATTR_ICMPV6)) {
		const struct ovs_key_icmpv6 *icmpv6_key;

		icmpv6_key = nla_data(a[OVS_KEY_ATTR_ICMPV6]);
		SW_FLOW_KEY_PUT(match, tp.src,
				htons(icmpv6_key->icmpv6_type), is_mask);
		SW_FLOW_KEY_PUT(match, tp.dst,
				htons(icmpv6_key->icmpv6_code), is_mask);
		attrs &= ~(1 << OVS_KEY_ATTR_ICMPV6);
	}

	if (attrs & (1 << OVS_KEY_ATTR_ND)) {
		const struct ovs_key_nd *nd_key;

		nd_key = nla_data(a[OVS_KEY_ATTR_ND]);
		SW_FLOW_KEY_MEMCPY(match, ipv6.nd.target,
			nd_key->nd_target,
			sizeof(match->key->ipv6.nd.target),
			is_mask);
		SW_FLOW_KEY_MEMCPY(match, ipv6.nd.sll,
			nd_key->nd_sll, ETH_ALEN, is_mask);
		SW_FLOW_KEY_MEMCPY(match, ipv6.nd.tll,
				nd_key->nd_tll, ETH_ALEN, is_mask);
		attrs &= ~(1 << OVS_KEY_ATTR_ND);
	}

	if (attrs != 0) {
		OVS_NLERR(log, "Unknown key attributes %llx",
			  (unsigned long long)attrs);
		return -EINVAL;
	}

	return 0;
}

static void nlattr_set(struct nlattr *attr, u8 val, bool is_attr_mask_key)
{
	struct nlattr *nla;
	int rem;

	/* The nlattr stream should already have been validated */
	nla_for_each_nested(nla, attr, rem) {
		/* We assume that ovs_key_lens[type] == -1 means that type is a
		 * nested attribute
		 */
		if (is_attr_mask_key && ovs_key_lens[nla_type(nla)] == -1)
			nlattr_set(nla, val, false);
		else
			memset(nla_data(nla), val, nla_len(nla));
	}
}

static void mask_set_nlattr(struct nlattr *attr, u8 val)
{
	nlattr_set(attr, val, true);
}

/**
 * ovs_nla_get_match - parses Netlink attributes into a flow key and
 * mask. In case the 'mask' is NULL, the flow is treated as exact match
 * flow. Otherwise, it is treated as a wildcarded flow, except the mask
 * does not include any don't care bit.
 * @match: receives the extracted flow match information.
 * @key: Netlink attribute holding nested %OVS_KEY_ATTR_* Netlink attribute
 * sequence. The fields should of the packet that triggered the creation
 * of this flow.
 * @mask: Optional. Netlink attribute holding nested %OVS_KEY_ATTR_* Netlink
 * attribute specifies the mask field of the wildcarded flow.
 * @log: Boolean to allow kernel error logging.  Normally true, but when
 * probing for feature compatibility this should be passed in as false to
 * suppress unnecessary error logging.
 */
int ovs_nla_get_match(struct sw_flow_match *match,
		      const struct nlattr *nla_key,
		      const struct nlattr *nla_mask,
		      bool log)
{
	const struct nlattr *a[OVS_KEY_ATTR_MAX + 1];
	const struct nlattr *encap;
	struct nlattr *newmask = NULL;
	u64 key_attrs = 0;
	u64 mask_attrs = 0;
	bool encap_valid = false;
	int err;

	err = parse_flow_nlattrs(nla_key, a, &key_attrs, log);
	if (err)
		return err;

	if ((key_attrs & (1 << OVS_KEY_ATTR_ETHERNET)) &&
	    (key_attrs & (1 << OVS_KEY_ATTR_ETHERTYPE)) &&
	    (nla_get_be16(a[OVS_KEY_ATTR_ETHERTYPE]) == htons(ETH_P_8021Q))) {
		__be16 tci;

		if (!((key_attrs & (1 << OVS_KEY_ATTR_VLAN)) &&
		      (key_attrs & (1 << OVS_KEY_ATTR_ENCAP)))) {
			OVS_NLERR(log, "Invalid Vlan frame.");
			return -EINVAL;
		}

		key_attrs &= ~(1 << OVS_KEY_ATTR_ETHERTYPE);
		tci = nla_get_be16(a[OVS_KEY_ATTR_VLAN]);
		encap = a[OVS_KEY_ATTR_ENCAP];
		key_attrs &= ~(1 << OVS_KEY_ATTR_ENCAP);
		encap_valid = true;

		if (tci & htons(VLAN_TAG_PRESENT)) {
			err = parse_flow_nlattrs(encap, a, &key_attrs, log);
			if (err)
				return err;
		} else if (!tci) {
			/* Corner case for truncated 802.1Q header. */
			if (nla_len(encap)) {
				OVS_NLERR(log, "Truncated 802.1Q header has non-zero encap attribute.");
				return -EINVAL;
			}
		} else {
			OVS_NLERR(log, "Encap attr is set for non-VLAN frame");
			return  -EINVAL;
		}
	}

	err = ovs_key_from_nlattrs(match, key_attrs, a, false, log);
	if (err)
		return err;

	if (match->mask) {
		if (!nla_mask) {
			/* Create an exact match mask. We need to set to 0xff
			 * all the 'match->mask' fields that have been touched
			 * in 'match->key'. We cannot simply memset
			 * 'match->mask', because padding bytes and fields not
			 * specified in 'match->key' should be left to 0.
			 * Instead, we use a stream of netlink attributes,
			 * copied from 'key' and set to 0xff.
			 * ovs_key_from_nlattrs() will take care of filling
			 * 'match->mask' appropriately.
			 */
			newmask = kmemdup(nla_key,
					  nla_total_size(nla_len(nla_key)),
					  GFP_KERNEL);
			if (!newmask)
				return -ENOMEM;

			mask_set_nlattr(newmask, 0xff);

			/* The userspace does not send tunnel attributes that
			 * are 0, but we should not wildcard them nonetheless.
			 */
			if (match->key->tun_key.ipv4_dst)
				SW_FLOW_KEY_MEMSET_FIELD(match, tun_key,
							 0xff, true);

			nla_mask = newmask;
		}

		err = parse_flow_mask_nlattrs(nla_mask, a, &mask_attrs, log);
		if (err)
			goto free_newmask;

		/* Always match on tci. */
		SW_FLOW_KEY_PUT(match, eth.tci, htons(0xffff), true);

		if (mask_attrs & 1 << OVS_KEY_ATTR_ENCAP) {
			__be16 eth_type = 0;
			__be16 tci = 0;

			if (!encap_valid) {
				OVS_NLERR(log, "Encap mask attribute is set for non-VLAN frame.");
				err = -EINVAL;
				goto free_newmask;
			}

			mask_attrs &= ~(1 << OVS_KEY_ATTR_ENCAP);
			if (a[OVS_KEY_ATTR_ETHERTYPE])
				eth_type = nla_get_be16(a[OVS_KEY_ATTR_ETHERTYPE]);

			if (eth_type == htons(0xffff)) {
				mask_attrs &= ~(1 << OVS_KEY_ATTR_ETHERTYPE);
				encap = a[OVS_KEY_ATTR_ENCAP];
				err = parse_flow_mask_nlattrs(encap, a,
							      &mask_attrs, log);
				if (err)
					goto free_newmask;
			} else {
				OVS_NLERR(log, "VLAN frames must have an exact match on the TPID (mask=%x).",
					  ntohs(eth_type));
				err = -EINVAL;
				goto free_newmask;
			}

			if (a[OVS_KEY_ATTR_VLAN])
				tci = nla_get_be16(a[OVS_KEY_ATTR_VLAN]);

			if (!(tci & htons(VLAN_TAG_PRESENT))) {
				OVS_NLERR(log, "VLAN tag present bit must have an exact match (tci_mask=%x).",
					  ntohs(tci));
				err = -EINVAL;
				goto free_newmask;
			}
		}

		err = ovs_key_from_nlattrs(match, mask_attrs, a, true, log);
		if (err)
			goto free_newmask;
	}

	if (!match_validate(match, key_attrs, mask_attrs, log))
		err = -EINVAL;

free_newmask:
	kfree(newmask);
	return err;
}

/**
 * ovs_nla_get_flow_metadata - parses Netlink attributes into a flow key.
 * @key: Receives extracted in_port, priority, tun_key and skb_mark.
 * @attr: Netlink attribute holding nested %OVS_KEY_ATTR_* Netlink attribute
 * sequence.
 * @log: Boolean to allow kernel error logging.  Normally true, but when
 * probing for feature compatibility this should be passed in as false to
 * suppress unnecessary error logging.
 *
 * This parses a series of Netlink attributes that form a flow key, which must
 * take the same form accepted by flow_from_nlattrs(), but only enough of it to
 * get the metadata, that is, the parts of the flow key that cannot be
 * extracted from the packet itself.
 */

int ovs_nla_get_flow_metadata(const struct nlattr *attr,
			      struct sw_flow_key *key,
			      bool log)
{
	const struct nlattr *a[OVS_KEY_ATTR_MAX + 1];
	struct sw_flow_match match;
	u64 attrs = 0;
	int err;

	err = parse_flow_nlattrs(attr, a, &attrs, log);
	if (err)
		return -EINVAL;

	memset(&match, 0, sizeof(match));
	match.key = key;

	key->phy.in_port = DP_MAX_PORTS;

	return metadata_from_nlattrs(&match, &attrs, a, false, log);
}

int ovs_nla_put_flow(const struct sw_flow_key *swkey,
		     const struct sw_flow_key *output, struct sk_buff *skb)
{
	struct ovs_key_ethernet *eth_key;
	struct nlattr *nla, *encap;
	bool is_mask = (swkey != output);

	if (nla_put_u32(skb, OVS_KEY_ATTR_RECIRC_ID, output->recirc_id))
		goto nla_put_failure;

	if (nla_put_u32(skb, OVS_KEY_ATTR_DP_HASH, output->ovs_flow_hash))
		goto nla_put_failure;

	if (nla_put_u32(skb, OVS_KEY_ATTR_PRIORITY, output->phy.priority))
		goto nla_put_failure;

	if ((swkey->tun_key.ipv4_dst || is_mask)) {
		const struct geneve_opt *opts = NULL;

		if (output->tun_key.tun_flags & TUNNEL_OPTIONS_PRESENT)
			opts = GENEVE_OPTS(output, swkey->tun_opts_len);

		if (ipv4_tun_to_nlattr(skb, &output->tun_key, opts,
				       swkey->tun_opts_len))
			goto nla_put_failure;
	}

	if (swkey->phy.in_port == DP_MAX_PORTS) {
		if (is_mask && (output->phy.in_port == 0xffff))
			if (nla_put_u32(skb, OVS_KEY_ATTR_IN_PORT, 0xffffffff))
				goto nla_put_failure;
	} else {
		u16 upper_u16;
		upper_u16 = !is_mask ? 0 : 0xffff;

		if (nla_put_u32(skb, OVS_KEY_ATTR_IN_PORT,
				(upper_u16 << 16) | output->phy.in_port))
			goto nla_put_failure;
	}

	if (nla_put_u32(skb, OVS_KEY_ATTR_SKB_MARK, output->phy.skb_mark))
		goto nla_put_failure;

	nla = nla_reserve(skb, OVS_KEY_ATTR_ETHERNET, sizeof(*eth_key));
	if (!nla)
		goto nla_put_failure;

	eth_key = nla_data(nla);
	ether_addr_copy(eth_key->eth_src, output->eth.src);
	ether_addr_copy(eth_key->eth_dst, output->eth.dst);

	if (swkey->eth.tci || swkey->eth.type == htons(ETH_P_8021Q)) {
		__be16 eth_type;
		eth_type = !is_mask ? htons(ETH_P_8021Q) : htons(0xffff);
		if (nla_put_be16(skb, OVS_KEY_ATTR_ETHERTYPE, eth_type) ||
		    nla_put_be16(skb, OVS_KEY_ATTR_VLAN, output->eth.tci))
			goto nla_put_failure;
		encap = nla_nest_start(skb, OVS_KEY_ATTR_ENCAP);
		if (!swkey->eth.tci)
			goto unencap;
	} else
		encap = NULL;

	if (swkey->eth.type == htons(ETH_P_802_2)) {
		/*
		 * Ethertype 802.2 is represented in the netlink with omitted
		 * OVS_KEY_ATTR_ETHERTYPE in the flow key attribute, and
		 * 0xffff in the mask attribute.  Ethertype can also
		 * be wildcarded.
		 */
		if (is_mask && output->eth.type)
			if (nla_put_be16(skb, OVS_KEY_ATTR_ETHERTYPE,
						output->eth.type))
				goto nla_put_failure;
		goto unencap;
	}

	if (nla_put_be16(skb, OVS_KEY_ATTR_ETHERTYPE, output->eth.type))
		goto nla_put_failure;

	if (swkey->eth.type == htons(ETH_P_IP)) {
		struct ovs_key_ipv4 *ipv4_key;

		nla = nla_reserve(skb, OVS_KEY_ATTR_IPV4, sizeof(*ipv4_key));
		if (!nla)
			goto nla_put_failure;
		ipv4_key = nla_data(nla);
		ipv4_key->ipv4_src = output->ipv4.addr.src;
		ipv4_key->ipv4_dst = output->ipv4.addr.dst;
		ipv4_key->ipv4_proto = output->ip.proto;
		ipv4_key->ipv4_tos = output->ip.tos;
		ipv4_key->ipv4_ttl = output->ip.ttl;
		ipv4_key->ipv4_frag = output->ip.frag;
	} else if (swkey->eth.type == htons(ETH_P_IPV6)) {
		struct ovs_key_ipv6 *ipv6_key;

		nla = nla_reserve(skb, OVS_KEY_ATTR_IPV6, sizeof(*ipv6_key));
		if (!nla)
			goto nla_put_failure;
		ipv6_key = nla_data(nla);
		memcpy(ipv6_key->ipv6_src, &output->ipv6.addr.src,
				sizeof(ipv6_key->ipv6_src));
		memcpy(ipv6_key->ipv6_dst, &output->ipv6.addr.dst,
				sizeof(ipv6_key->ipv6_dst));
		ipv6_key->ipv6_label = output->ipv6.label;
		ipv6_key->ipv6_proto = output->ip.proto;
		ipv6_key->ipv6_tclass = output->ip.tos;
		ipv6_key->ipv6_hlimit = output->ip.ttl;
		ipv6_key->ipv6_frag = output->ip.frag;
	} else if (swkey->eth.type == htons(ETH_P_ARP) ||
		   swkey->eth.type == htons(ETH_P_RARP)) {
		struct ovs_key_arp *arp_key;

		nla = nla_reserve(skb, OVS_KEY_ATTR_ARP, sizeof(*arp_key));
		if (!nla)
			goto nla_put_failure;
		arp_key = nla_data(nla);
		memset(arp_key, 0, sizeof(struct ovs_key_arp));
		arp_key->arp_sip = output->ipv4.addr.src;
		arp_key->arp_tip = output->ipv4.addr.dst;
		arp_key->arp_op = htons(output->ip.proto);
		ether_addr_copy(arp_key->arp_sha, output->ipv4.arp.sha);
		ether_addr_copy(arp_key->arp_tha, output->ipv4.arp.tha);
	} else if (eth_p_mpls(swkey->eth.type)) {
		struct ovs_key_mpls *mpls_key;

		nla = nla_reserve(skb, OVS_KEY_ATTR_MPLS, sizeof(*mpls_key));
		if (!nla)
			goto nla_put_failure;
		mpls_key = nla_data(nla);
		mpls_key->mpls_lse = output->mpls.top_lse;
	}

	if ((swkey->eth.type == htons(ETH_P_IP) ||
	     swkey->eth.type == htons(ETH_P_IPV6)) &&
	     swkey->ip.frag != OVS_FRAG_TYPE_LATER) {

		if (swkey->ip.proto == IPPROTO_TCP) {
			struct ovs_key_tcp *tcp_key;

			nla = nla_reserve(skb, OVS_KEY_ATTR_TCP, sizeof(*tcp_key));
			if (!nla)
				goto nla_put_failure;
			tcp_key = nla_data(nla);
			tcp_key->tcp_src = output->tp.src;
			tcp_key->tcp_dst = output->tp.dst;
			if (nla_put_be16(skb, OVS_KEY_ATTR_TCP_FLAGS,
					 output->tp.flags))
				goto nla_put_failure;
		} else if (swkey->ip.proto == IPPROTO_UDP) {
			struct ovs_key_udp *udp_key;

			nla = nla_reserve(skb, OVS_KEY_ATTR_UDP, sizeof(*udp_key));
			if (!nla)
				goto nla_put_failure;
			udp_key = nla_data(nla);
			udp_key->udp_src = output->tp.src;
			udp_key->udp_dst = output->tp.dst;
		} else if (swkey->ip.proto == IPPROTO_SCTP) {
			struct ovs_key_sctp *sctp_key;

			nla = nla_reserve(skb, OVS_KEY_ATTR_SCTP, sizeof(*sctp_key));
			if (!nla)
				goto nla_put_failure;
			sctp_key = nla_data(nla);
			sctp_key->sctp_src = output->tp.src;
			sctp_key->sctp_dst = output->tp.dst;
		} else if (swkey->eth.type == htons(ETH_P_IP) &&
			   swkey->ip.proto == IPPROTO_ICMP) {
			struct ovs_key_icmp *icmp_key;

			nla = nla_reserve(skb, OVS_KEY_ATTR_ICMP, sizeof(*icmp_key));
			if (!nla)
				goto nla_put_failure;
			icmp_key = nla_data(nla);
			icmp_key->icmp_type = ntohs(output->tp.src);
			icmp_key->icmp_code = ntohs(output->tp.dst);
		} else if (swkey->eth.type == htons(ETH_P_IPV6) &&
			   swkey->ip.proto == IPPROTO_ICMPV6) {
			struct ovs_key_icmpv6 *icmpv6_key;

			nla = nla_reserve(skb, OVS_KEY_ATTR_ICMPV6,
						sizeof(*icmpv6_key));
			if (!nla)
				goto nla_put_failure;
			icmpv6_key = nla_data(nla);
			icmpv6_key->icmpv6_type = ntohs(output->tp.src);
			icmpv6_key->icmpv6_code = ntohs(output->tp.dst);

			if (icmpv6_key->icmpv6_type == NDISC_NEIGHBOUR_SOLICITATION ||
			    icmpv6_key->icmpv6_type == NDISC_NEIGHBOUR_ADVERTISEMENT) {
				struct ovs_key_nd *nd_key;

				nla = nla_reserve(skb, OVS_KEY_ATTR_ND, sizeof(*nd_key));
				if (!nla)
					goto nla_put_failure;
				nd_key = nla_data(nla);
				memcpy(nd_key->nd_target, &output->ipv6.nd.target,
							sizeof(nd_key->nd_target));
				ether_addr_copy(nd_key->nd_sll, output->ipv6.nd.sll);
				ether_addr_copy(nd_key->nd_tll, output->ipv6.nd.tll);
			}
		}
	}

unencap:
	if (encap)
		nla_nest_end(skb, encap);

	return 0;

nla_put_failure:
	return -EMSGSIZE;
}

#define MAX_ACTIONS_BUFSIZE	(32 * 1024)

static struct sw_flow_actions *nla_alloc_flow_actions(int size, bool log)
{
	struct sw_flow_actions *sfa;

	if (size > MAX_ACTIONS_BUFSIZE) {
		OVS_NLERR(log, "Flow action size %u bytes exceeds max", size);
		return ERR_PTR(-EINVAL);
	}

	sfa = kmalloc(sizeof(*sfa) + size, GFP_KERNEL);
	if (!sfa)
		return ERR_PTR(-ENOMEM);

	sfa->actions_len = 0;
	return sfa;
}

/* Schedules 'sf_acts' to be freed after the next RCU grace period.
 * The caller must hold rcu_read_lock for this to be sensible. */
void ovs_nla_free_flow_actions(struct sw_flow_actions *sf_acts)
{
	kfree_rcu(sf_acts, rcu);
}

static struct nlattr *reserve_sfa_size(struct sw_flow_actions **sfa,
				       int attr_len, bool log)
{

	struct sw_flow_actions *acts;
	int new_acts_size;
	int req_size = NLA_ALIGN(attr_len);
	int next_offset = offsetof(struct sw_flow_actions, actions) +
					(*sfa)->actions_len;

	if (req_size <= (ksize(*sfa) - next_offset))
		goto out;

	new_acts_size = ksize(*sfa) * 2;

	if (new_acts_size > MAX_ACTIONS_BUFSIZE) {
		if ((MAX_ACTIONS_BUFSIZE - next_offset) < req_size)
			return ERR_PTR(-EMSGSIZE);
		new_acts_size = MAX_ACTIONS_BUFSIZE;
	}

	acts = nla_alloc_flow_actions(new_acts_size, log);
	if (IS_ERR(acts))
		return (void *)acts;

	memcpy(acts->actions, (*sfa)->actions, (*sfa)->actions_len);
	acts->actions_len = (*sfa)->actions_len;
	kfree(*sfa);
	*sfa = acts;

out:
	(*sfa)->actions_len += req_size;
	return  (struct nlattr *) ((unsigned char *)(*sfa) + next_offset);
}

static struct nlattr *__add_action(struct sw_flow_actions **sfa,
				   int attrtype, void *data, int len, bool log)
{
	struct nlattr *a;

	a = reserve_sfa_size(sfa, nla_attr_size(len), log);
	if (IS_ERR(a))
		return a;

	a->nla_type = attrtype;
	a->nla_len = nla_attr_size(len);

	if (data)
		memcpy(nla_data(a), data, len);
	memset((unsigned char *) a + a->nla_len, 0, nla_padlen(len));

	return a;
}

static int add_action(struct sw_flow_actions **sfa, int attrtype,
		      void *data, int len, bool log)
{
	struct nlattr *a;

	a = __add_action(sfa, attrtype, data, len, log);

	return PTR_ERR_OR_ZERO(a);
}

static inline int add_nested_action_start(struct sw_flow_actions **sfa,
					  int attrtype, bool log)
{
	int used = (*sfa)->actions_len;
	int err;

	err = add_action(sfa, attrtype, NULL, 0, log);
	if (err)
		return err;

	return used;
}

static inline void add_nested_action_end(struct sw_flow_actions *sfa,
					 int st_offset)
{
	struct nlattr *a = (struct nlattr *) ((unsigned char *)sfa->actions +
							       st_offset);

	a->nla_len = sfa->actions_len - st_offset;
}

static int __ovs_nla_copy_actions(const struct nlattr *attr,
				  const struct sw_flow_key *key,
				  int depth, struct sw_flow_actions **sfa,
				  __be16 eth_type, __be16 vlan_tci, bool log);

static int validate_and_copy_sample(const struct nlattr *attr,
				    const struct sw_flow_key *key, int depth,
				    struct sw_flow_actions **sfa,
				    __be16 eth_type, __be16 vlan_tci, bool log)
{
	const struct nlattr *attrs[OVS_SAMPLE_ATTR_MAX + 1];
	const struct nlattr *probability, *actions;
	const struct nlattr *a;
	int rem, start, err, st_acts;

	memset(attrs, 0, sizeof(attrs));
	nla_for_each_nested(a, attr, rem) {
		int type = nla_type(a);
		if (!type || type > OVS_SAMPLE_ATTR_MAX || attrs[type])
			return -EINVAL;
		attrs[type] = a;
	}
	if (rem)
		return -EINVAL;

	probability = attrs[OVS_SAMPLE_ATTR_PROBABILITY];
	if (!probability || nla_len(probability) != sizeof(u32))
		return -EINVAL;

	actions = attrs[OVS_SAMPLE_ATTR_ACTIONS];
	if (!actions || (nla_len(actions) && nla_len(actions) < NLA_HDRLEN))
		return -EINVAL;

	/* validation done, copy sample action. */
	start = add_nested_action_start(sfa, OVS_ACTION_ATTR_SAMPLE, log);
	if (start < 0)
		return start;
	err = add_action(sfa, OVS_SAMPLE_ATTR_PROBABILITY,
			 nla_data(probability), sizeof(u32), log);
	if (err)
		return err;
	st_acts = add_nested_action_start(sfa, OVS_SAMPLE_ATTR_ACTIONS, log);
	if (st_acts < 0)
		return st_acts;

	err = __ovs_nla_copy_actions(actions, key, depth + 1, sfa,
				     eth_type, vlan_tci, log);
	if (err)
		return err;

	add_nested_action_end(*sfa, st_acts);
	add_nested_action_end(*sfa, start);

	return 0;
}

static int validate_tp_port(const struct sw_flow_key *flow_key,
			    __be16 eth_type)
{
	if ((eth_type == htons(ETH_P_IP) || eth_type == htons(ETH_P_IPV6)) &&
	    (flow_key->tp.src || flow_key->tp.dst))
		return 0;

	return -EINVAL;
}

void ovs_match_init(struct sw_flow_match *match,
		    struct sw_flow_key *key,
		    struct sw_flow_mask *mask)
{
	memset(match, 0, sizeof(*match));
	match->key = key;
	match->mask = mask;

	memset(key, 0, sizeof(*key));

	if (mask) {
		memset(&mask->key, 0, sizeof(mask->key));
		mask->range.start = mask->range.end = 0;
	}
}

static int validate_and_copy_set_tun(const struct nlattr *attr,
				     struct sw_flow_actions **sfa, bool log)
{
	struct sw_flow_match match;
	struct sw_flow_key key;
	struct ovs_tunnel_info *tun_info;
	struct nlattr *a;
	int err, start;

	ovs_match_init(&match, &key, NULL);
	err = ipv4_tun_from_nlattr(nla_data(attr), &match, false, log);
	if (err)
		return err;

	if (key.tun_opts_len) {
		struct geneve_opt *option = GENEVE_OPTS(&key,
							key.tun_opts_len);
		int opts_len = key.tun_opts_len;
		bool crit_opt = false;

		while (opts_len > 0) {
			int len;

			if (opts_len < sizeof(*option))
				return -EINVAL;

			len = sizeof(*option) + option->length * 4;
			if (len > opts_len)
				return -EINVAL;

			crit_opt |= !!(option->type & GENEVE_CRIT_OPT_TYPE);

			option = (struct geneve_opt *)((u8 *)option + len);
			opts_len -= len;
		};

		key.tun_key.tun_flags |= crit_opt ? TUNNEL_CRIT_OPT : 0;
	};

	start = add_nested_action_start(sfa, OVS_ACTION_ATTR_SET, log);
	if (start < 0)
		return start;

	a = __add_action(sfa, OVS_KEY_ATTR_TUNNEL_INFO, NULL,
			 sizeof(*tun_info) + key.tun_opts_len, log);
	if (IS_ERR(a))
		return PTR_ERR(a);

	tun_info = nla_data(a);
	tun_info->tunnel = key.tun_key;
	tun_info->options_len = key.tun_opts_len;

	if (tun_info->options_len) {
		/* We need to store the options in the action itself since
		 * everything else will go away after flow setup. We can append
		 * it to tun_info and then point there.
		 */
		memcpy((tun_info + 1), GENEVE_OPTS(&key, key.tun_opts_len),
		       key.tun_opts_len);
		tun_info->options = (struct geneve_opt *)(tun_info + 1);
	} else {
		tun_info->options = NULL;
	}

	add_nested_action_end(*sfa, start);

	return err;
}

static int validate_set(const struct nlattr *a,
			const struct sw_flow_key *flow_key,
			struct sw_flow_actions **sfa,
			bool *set_tun, __be16 eth_type, bool log)
{
	const struct nlattr *ovs_key = nla_data(a);
	int key_type = nla_type(ovs_key);

	/* There can be only one key in a action */
	if (nla_total_size(nla_len(ovs_key)) != nla_len(a))
		return -EINVAL;

	if (key_type > OVS_KEY_ATTR_MAX ||
	    (ovs_key_lens[key_type] != nla_len(ovs_key) &&
	     ovs_key_lens[key_type] != -1))
		return -EINVAL;

	switch (key_type) {
	const struct ovs_key_ipv4 *ipv4_key;
	const struct ovs_key_ipv6 *ipv6_key;
	int err;

	case OVS_KEY_ATTR_PRIORITY:
	case OVS_KEY_ATTR_SKB_MARK:
	case OVS_KEY_ATTR_ETHERNET:
		break;

	case OVS_KEY_ATTR_TUNNEL:
		if (eth_p_mpls(eth_type))
			return -EINVAL;

		*set_tun = true;
		err = validate_and_copy_set_tun(a, sfa, log);
		if (err)
			return err;
		break;

	case OVS_KEY_ATTR_IPV4:
		if (eth_type != htons(ETH_P_IP))
			return -EINVAL;

		if (!flow_key->ip.proto)
			return -EINVAL;

		ipv4_key = nla_data(ovs_key);
		if (ipv4_key->ipv4_proto != flow_key->ip.proto)
			return -EINVAL;

		if (ipv4_key->ipv4_frag != flow_key->ip.frag)
			return -EINVAL;

		break;

	case OVS_KEY_ATTR_IPV6:
		if (eth_type != htons(ETH_P_IPV6))
			return -EINVAL;

		if (!flow_key->ip.proto)
			return -EINVAL;

		ipv6_key = nla_data(ovs_key);
		if (ipv6_key->ipv6_proto != flow_key->ip.proto)
			return -EINVAL;

		if (ipv6_key->ipv6_frag != flow_key->ip.frag)
			return -EINVAL;

		if (ntohl(ipv6_key->ipv6_label) & 0xFFF00000)
			return -EINVAL;

		break;

	case OVS_KEY_ATTR_TCP:
		if (flow_key->ip.proto != IPPROTO_TCP)
			return -EINVAL;

		return validate_tp_port(flow_key, eth_type);

	case OVS_KEY_ATTR_UDP:
		if (flow_key->ip.proto != IPPROTO_UDP)
			return -EINVAL;

		return validate_tp_port(flow_key, eth_type);

	case OVS_KEY_ATTR_MPLS:
		if (!eth_p_mpls(eth_type))
			return -EINVAL;
		break;

	case OVS_KEY_ATTR_SCTP:
		if (flow_key->ip.proto != IPPROTO_SCTP)
			return -EINVAL;

		return validate_tp_port(flow_key, eth_type);

	default:
		return -EINVAL;
	}

	return 0;
}

static int validate_userspace(const struct nlattr *attr)
{
	static const struct nla_policy userspace_policy[OVS_USERSPACE_ATTR_MAX + 1] = {
		[OVS_USERSPACE_ATTR_PID] = {.type = NLA_U32 },
		[OVS_USERSPACE_ATTR_USERDATA] = {.type = NLA_UNSPEC },
		[OVS_USERSPACE_ATTR_EGRESS_TUN_PORT] = {.type = NLA_U32 },
	};
	struct nlattr *a[OVS_USERSPACE_ATTR_MAX + 1];
	int error;

	error = nla_parse_nested(a, OVS_USERSPACE_ATTR_MAX,
				 attr, userspace_policy);
	if (error)
		return error;

	if (!a[OVS_USERSPACE_ATTR_PID] ||
	    !nla_get_u32(a[OVS_USERSPACE_ATTR_PID]))
		return -EINVAL;

	return 0;
}

static int copy_action(const struct nlattr *from,
		       struct sw_flow_actions **sfa, bool log)
{
	int totlen = NLA_ALIGN(from->nla_len);
	struct nlattr *to;

	to = reserve_sfa_size(sfa, from->nla_len, log);
	if (IS_ERR(to))
		return PTR_ERR(to);

	memcpy(to, from, totlen);
	return 0;
}

static int __ovs_nla_copy_actions(const struct nlattr *attr,
				  const struct sw_flow_key *key,
				  int depth, struct sw_flow_actions **sfa,
				  __be16 eth_type, __be16 vlan_tci, bool log)
{
	const struct nlattr *a;
	bool out_tnl_port = false;
	int rem, err;

	if (depth >= SAMPLE_ACTION_DEPTH)
		return -EOVERFLOW;

	nla_for_each_nested(a, attr, rem) {
		/* Expected argument lengths, (u32)-1 for variable length. */
		static const u32 action_lens[OVS_ACTION_ATTR_MAX + 1] = {
			[OVS_ACTION_ATTR_OUTPUT] = sizeof(u32),
			[OVS_ACTION_ATTR_RECIRC] = sizeof(u32),
			[OVS_ACTION_ATTR_USERSPACE] = (u32)-1,
			[OVS_ACTION_ATTR_PUSH_MPLS] = sizeof(struct ovs_action_push_mpls),
			[OVS_ACTION_ATTR_POP_MPLS] = sizeof(__be16),
			[OVS_ACTION_ATTR_PUSH_VLAN] = sizeof(struct ovs_action_push_vlan),
			[OVS_ACTION_ATTR_POP_VLAN] = 0,
			[OVS_ACTION_ATTR_SET] = (u32)-1,
			[OVS_ACTION_ATTR_SAMPLE] = (u32)-1,
			[OVS_ACTION_ATTR_HASH] = sizeof(struct ovs_action_hash)
		};
		const struct ovs_action_push_vlan *vlan;
		int type = nla_type(a);
		bool skip_copy;

		if (type > OVS_ACTION_ATTR_MAX ||
		    (action_lens[type] != nla_len(a) &&
		     action_lens[type] != (u32)-1))
			return -EINVAL;

		skip_copy = false;
		switch (type) {
		case OVS_ACTION_ATTR_UNSPEC:
			return -EINVAL;

		case OVS_ACTION_ATTR_USERSPACE:
			err = validate_userspace(a);
			if (err)
				return err;
			break;

		case OVS_ACTION_ATTR_OUTPUT:
			if (nla_get_u32(a) >= DP_MAX_PORTS)
				return -EINVAL;
			out_tnl_port = false;

			break;

		case OVS_ACTION_ATTR_HASH: {
			const struct ovs_action_hash *act_hash = nla_data(a);

			switch (act_hash->hash_alg) {
			case OVS_HASH_ALG_L4:
				break;
			default:
				return  -EINVAL;
			}

			break;
		}

		case OVS_ACTION_ATTR_POP_VLAN:
			vlan_tci = htons(0);
			break;

		case OVS_ACTION_ATTR_PUSH_VLAN:
			vlan = nla_data(a);
			if (vlan->vlan_tpid != htons(ETH_P_8021Q))
				return -EINVAL;
			if (!(vlan->vlan_tci & htons(VLAN_TAG_PRESENT)))
				return -EINVAL;
			vlan_tci = vlan->vlan_tci;
			break;

		case OVS_ACTION_ATTR_RECIRC:
			break;

		case OVS_ACTION_ATTR_PUSH_MPLS: {
			const struct ovs_action_push_mpls *mpls = nla_data(a);

			/* Networking stack do not allow simultaneous Tunnel
			 * and MPLS GSO.
			 */
			if (out_tnl_port)
				return -EINVAL;

			if (!eth_p_mpls(mpls->mpls_ethertype))
				return -EINVAL;
			/* Prohibit push MPLS other than to a white list
			 * for packets that have a known tag order.
			 */
			if (vlan_tci & htons(VLAN_TAG_PRESENT) ||
			    (eth_type != htons(ETH_P_IP) &&
			     eth_type != htons(ETH_P_IPV6) &&
			     eth_type != htons(ETH_P_ARP) &&
			     eth_type != htons(ETH_P_RARP) &&
			     !eth_p_mpls(eth_type)))
				return -EINVAL;
			eth_type = mpls->mpls_ethertype;
			break;
		}

		case OVS_ACTION_ATTR_POP_MPLS:
			if (vlan_tci & htons(VLAN_TAG_PRESENT) ||
			    !eth_p_mpls(eth_type))
				return -EINVAL;

			/* Disallow subsequent L2.5+ set and mpls_pop actions
			 * as there is no check here to ensure that the new
			 * eth_type is valid and thus set actions could
			 * write off the end of the packet or otherwise
			 * corrupt it.
			 *
			 * Support for these actions is planned using packet
			 * recirculation.
			 */
			eth_type = htons(0);
			break;

		case OVS_ACTION_ATTR_SET:
			err = validate_set(a, key, sfa,
					   &out_tnl_port, eth_type, log);
			if (err)
				return err;

			skip_copy = out_tnl_port;
			break;

		case OVS_ACTION_ATTR_SAMPLE:
			err = validate_and_copy_sample(a, key, depth, sfa,
						       eth_type, vlan_tci, log);
			if (err)
				return err;
			skip_copy = true;
			break;

		default:
			OVS_NLERR(log, "Unknown Action type %d", type);
			return -EINVAL;
		}
		if (!skip_copy) {
			err = copy_action(a, sfa, log);
			if (err)
				return err;
		}
	}

	if (rem > 0)
		return -EINVAL;

	return 0;
}

int ovs_nla_copy_actions(const struct nlattr *attr,
			 const struct sw_flow_key *key,
			 struct sw_flow_actions **sfa, bool log)
{
	int err;

	*sfa = nla_alloc_flow_actions(nla_len(attr), log);
	if (IS_ERR(*sfa))
		return PTR_ERR(*sfa);

	err = __ovs_nla_copy_actions(attr, key, 0, sfa, key->eth.type,
				     key->eth.tci, log);
	if (err)
		kfree(*sfa);

	return err;
}

static int sample_action_to_attr(const struct nlattr *attr, struct sk_buff *skb)
{
	const struct nlattr *a;
	struct nlattr *start;
	int err = 0, rem;

	start = nla_nest_start(skb, OVS_ACTION_ATTR_SAMPLE);
	if (!start)
		return -EMSGSIZE;

	nla_for_each_nested(a, attr, rem) {
		int type = nla_type(a);
		struct nlattr *st_sample;

		switch (type) {
		case OVS_SAMPLE_ATTR_PROBABILITY:
			if (nla_put(skb, OVS_SAMPLE_ATTR_PROBABILITY,
				    sizeof(u32), nla_data(a)))
				return -EMSGSIZE;
			break;
		case OVS_SAMPLE_ATTR_ACTIONS:
			st_sample = nla_nest_start(skb, OVS_SAMPLE_ATTR_ACTIONS);
			if (!st_sample)
				return -EMSGSIZE;
			err = ovs_nla_put_actions(nla_data(a), nla_len(a), skb);
			if (err)
				return err;
			nla_nest_end(skb, st_sample);
			break;
		}
	}

	nla_nest_end(skb, start);
	return err;
}

static int set_action_to_attr(const struct nlattr *a, struct sk_buff *skb)
{
	const struct nlattr *ovs_key = nla_data(a);
	int key_type = nla_type(ovs_key);
	struct nlattr *start;
	int err;

	switch (key_type) {
	case OVS_KEY_ATTR_TUNNEL_INFO: {
		struct ovs_tunnel_info *tun_info = nla_data(ovs_key);

		start = nla_nest_start(skb, OVS_ACTION_ATTR_SET);
		if (!start)
			return -EMSGSIZE;

		err = ipv4_tun_to_nlattr(skb, &tun_info->tunnel,
					 tun_info->options_len ?
						tun_info->options : NULL,
					 tun_info->options_len);
		if (err)
			return err;
		nla_nest_end(skb, start);
		break;
	}
	default:
		if (nla_put(skb, OVS_ACTION_ATTR_SET, nla_len(a), ovs_key))
			return -EMSGSIZE;
		break;
	}

	return 0;
}

int ovs_nla_put_actions(const struct nlattr *attr, int len, struct sk_buff *skb)
{
	const struct nlattr *a;
	int rem, err;

	nla_for_each_attr(a, attr, len, rem) {
		int type = nla_type(a);

		switch (type) {
		case OVS_ACTION_ATTR_SET:
			err = set_action_to_attr(a, skb);
			if (err)
				return err;
			break;

		case OVS_ACTION_ATTR_SAMPLE:
			err = sample_action_to_attr(a, skb);
			if (err)
				return err;
			break;
		default:
			if (nla_put(skb, type, nla_len(a), nla_data(a)))
				return -EMSGSIZE;
			break;
		}
	}

	return 0;
}<|MERGE_RESOLUTION|>--- conflicted
+++ resolved
@@ -140,7 +140,7 @@
 	if (match->key->eth.type == htons(ETH_P_ARP)
 			|| match->key->eth.type == htons(ETH_P_RARP)) {
 		key_expected |= 1 << OVS_KEY_ATTR_ARP;
-		if (match->mask && (match->mask->key.tp.src == htons(0xff)))
+		if (match->mask && (match->mask->key.eth.type == htons(0xffff)))
 			mask_allowed |= 1 << OVS_KEY_ATTR_ARP;
 	}
 
@@ -779,15 +779,6 @@
 			return -EINVAL;
 		}
 
-<<<<<<< HEAD
-=======
-		if (!is_mask && ipv6_key->ipv6_label & htonl(0xFFF00000)) {
-			OVS_NLERR("IPv6 flow label %x is out of range (max=%x).\n",
-				  ntohl(ipv6_key->ipv6_label), (1 << 20) - 1);
-			return -EINVAL;
-		}
-
->>>>>>> 69204cf7
 		SW_FLOW_KEY_PUT(match, ipv6.label,
 				ipv6_key->ipv6_label, is_mask);
 		SW_FLOW_KEY_PUT(match, ip.proto,
