--- conflicted
+++ resolved
@@ -895,11 +895,7 @@
 			   u16 vid);
 void mlx5e_enable_cvlan_filter(struct mlx5e_priv *priv);
 void mlx5e_disable_cvlan_filter(struct mlx5e_priv *priv);
-<<<<<<< HEAD
-void mlx5e_timestamp_set(struct mlx5e_priv *priv);
-=======
 void mlx5e_timestamp_init(struct mlx5e_priv *priv);
->>>>>>> 5fa4ec9c
 
 struct mlx5e_redirect_rqt_param {
 	bool is_rss;
