rsi_91x-y			+= rsi_91x_main.o
rsi_91x-y			+= rsi_91x_core.o
rsi_91x-y			+= rsi_91x_mac80211.o
rsi_91x-y			+= rsi_91x_mgmt.o
rsi_91x-y			+= rsi_91x_hal.o
<<<<<<< HEAD
=======
rsi_91x-y			+= rsi_91x_ps.o
>>>>>>> bb176f67
rsi_91x-$(CONFIG_RSI_DEBUGFS)	+= rsi_91x_debugfs.o

rsi_usb-y			+= rsi_91x_usb.o rsi_91x_usb_ops.o
rsi_sdio-y			+= rsi_91x_sdio.o rsi_91x_sdio_ops.o
obj-$(CONFIG_RSI_91X) 		+= rsi_91x.o
obj-$(CONFIG_RSI_SDIO)		+= rsi_sdio.o
obj-$(CONFIG_RSI_USB)		+= rsi_usb.o<|MERGE_RESOLUTION|>--- conflicted
+++ resolved
@@ -3,10 +3,7 @@
 rsi_91x-y			+= rsi_91x_mac80211.o
 rsi_91x-y			+= rsi_91x_mgmt.o
 rsi_91x-y			+= rsi_91x_hal.o
-<<<<<<< HEAD
-=======
 rsi_91x-y			+= rsi_91x_ps.o
->>>>>>> bb176f67
 rsi_91x-$(CONFIG_RSI_DEBUGFS)	+= rsi_91x_debugfs.o
 
 rsi_usb-y			+= rsi_91x_usb.o rsi_91x_usb_ops.o
