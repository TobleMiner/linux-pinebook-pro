--- conflicted
+++ resolved
@@ -139,11 +139,6 @@
 	 * https://bugs.freedesktop.org/show_bug.cgi?id=101491
 	 */
 	{ PCI_VENDOR_ID_ATI, 0x6741, 0x1043, 0x2122, RADEON_PX_QUIRK_DISABLE_PX },
-<<<<<<< HEAD
-	/* macbook pro 8.2 */
-	{ PCI_VENDOR_ID_ATI, 0x6741, PCI_VENDOR_ID_APPLE, 0x00e2, RADEON_PX_QUIRK_LONG_WAKEUP },
-=======
->>>>>>> a2054256
 	{ 0, 0, 0, 0, 0 },
 };
 
