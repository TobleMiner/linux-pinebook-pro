/**
 * \file radeon_drv.c
 * ATI Radeon driver
 *
 * \author Gareth Hughes <gareth@valinux.com>
 */

/*
 * Copyright 2000 VA Linux Systems, Inc., Sunnyvale, California.
 * All Rights Reserved.
 *
 * Permission is hereby granted, free of charge, to any person obtaining a
 * copy of this software and associated documentation files (the "Software"),
 * to deal in the Software without restriction, including without limitation
 * the rights to use, copy, modify, merge, publish, distribute, sublicense,
 * and/or sell copies of the Software, and to permit persons to whom the
 * Software is furnished to do so, subject to the following conditions:
 *
 * The above copyright notice and this permission notice (including the next
 * paragraph) shall be included in all copies or substantial portions of the
 * Software.
 *
 * THE SOFTWARE IS PROVIDED "AS IS", WITHOUT WARRANTY OF ANY KIND, EXPRESS OR
 * IMPLIED, INCLUDING BUT NOT LIMITED TO THE WARRANTIES OF MERCHANTABILITY,
 * FITNESS FOR A PARTICULAR PURPOSE AND NONINFRINGEMENT.  IN NO EVENT SHALL
 * VA LINUX SYSTEMS AND/OR ITS SUPPLIERS BE LIABLE FOR ANY CLAIM, DAMAGES OR
 * OTHER LIABILITY, WHETHER IN AN ACTION OF CONTRACT, TORT OR OTHERWISE,
 * ARISING FROM, OUT OF OR IN CONNECTION WITH THE SOFTWARE OR THE USE OR
 * OTHER DEALINGS IN THE SOFTWARE.
 */

#include "drmP.h"
#include "drm.h"
#include "radeon_drm.h"
#include "radeon_drv.h"

#include "drm_pciids.h"
#include <linux/console.h>
#include <linux/module.h>


/*
 * KMS wrapper.
 * - 2.0.0 - initial interface
 * - 2.1.0 - add square tiling interface
 * - 2.2.0 - add r6xx/r7xx const buffer support
 * - 2.3.0 - add MSPOS + 3D texture + r500 VAP regs
 * - 2.4.0 - add crtc id query
 * - 2.5.0 - add get accel 2 to work around ddx breakage for evergreen
 * - 2.6.0 - add tiling config query (r6xx+), add initial HiZ support (r300->r500)
 *   2.7.0 - fixups for r600 2D tiling support. (no external ABI change), add eg dyn gpr regs
 *   2.8.0 - pageflip support, r500 US_FORMAT regs. r500 ARGB2101010 colorbuf, r300->r500 CMASK, clock crystal query
 *   2.9.0 - r600 tiling (s3tc,rgtc) working, SET_PREDICATION packet 3 on r600 + eg, backend query
 *   2.10.0 - fusion 2D tiling
 *   2.11.0 - backend map, initial compute support for the CS checker
 *   2.12.0 - RADEON_CS_KEEP_TILING_FLAGS
 *   2.13.0 - virtual memory support, streamout
 *   2.14.0 - add evergreen tiling informations
 *   2.15.0 - add max_pipes query
 *   2.16.0 - fix evergreen 2D tiled surface calculation
 *   2.17.0 - add STRMOUT_BASE_UPDATE for r7xx
 *   2.18.0 - r600-eg: allow "invalid" DB formats
 *   2.19.0 - r600-eg: MSAA textures
 *   2.20.0 - r600-si: RADEON_INFO_TIMESTAMP query
<<<<<<< HEAD
 */
#define KMS_DRIVER_MAJOR	2
#define KMS_DRIVER_MINOR	20
=======
 *   2.21.0 - r600-r700: FMASK and CMASK
 *   2.22.0 - r600 only: RESOLVE_BOX allowed
 */
#define KMS_DRIVER_MAJOR	2
#define KMS_DRIVER_MINOR	22
>>>>>>> e93c7d1b
#define KMS_DRIVER_PATCHLEVEL	0
int radeon_driver_load_kms(struct drm_device *dev, unsigned long flags);
int radeon_driver_unload_kms(struct drm_device *dev);
int radeon_driver_firstopen_kms(struct drm_device *dev);
void radeon_driver_lastclose_kms(struct drm_device *dev);
int radeon_driver_open_kms(struct drm_device *dev, struct drm_file *file_priv);
void radeon_driver_postclose_kms(struct drm_device *dev,
				 struct drm_file *file_priv);
void radeon_driver_preclose_kms(struct drm_device *dev,
				struct drm_file *file_priv);
int radeon_suspend_kms(struct drm_device *dev, pm_message_t state);
int radeon_resume_kms(struct drm_device *dev);
u32 radeon_get_vblank_counter_kms(struct drm_device *dev, int crtc);
int radeon_enable_vblank_kms(struct drm_device *dev, int crtc);
void radeon_disable_vblank_kms(struct drm_device *dev, int crtc);
int radeon_get_vblank_timestamp_kms(struct drm_device *dev, int crtc,
				    int *max_error,
				    struct timeval *vblank_time,
				    unsigned flags);
void radeon_driver_irq_preinstall_kms(struct drm_device *dev);
int radeon_driver_irq_postinstall_kms(struct drm_device *dev);
void radeon_driver_irq_uninstall_kms(struct drm_device *dev);
irqreturn_t radeon_driver_irq_handler_kms(DRM_IRQ_ARGS);
int radeon_dma_ioctl_kms(struct drm_device *dev, void *data,
			 struct drm_file *file_priv);
int radeon_gem_object_init(struct drm_gem_object *obj);
void radeon_gem_object_free(struct drm_gem_object *obj);
int radeon_gem_object_open(struct drm_gem_object *obj,
				struct drm_file *file_priv);
void radeon_gem_object_close(struct drm_gem_object *obj,
				struct drm_file *file_priv);
extern int radeon_get_crtc_scanoutpos(struct drm_device *dev, int crtc,
				      int *vpos, int *hpos);
extern struct drm_ioctl_desc radeon_ioctls_kms[];
extern int radeon_max_kms_ioctl;
int radeon_mmap(struct file *filp, struct vm_area_struct *vma);
int radeon_mode_dumb_mmap(struct drm_file *filp,
			  struct drm_device *dev,
			  uint32_t handle, uint64_t *offset_p);
int radeon_mode_dumb_create(struct drm_file *file_priv,
			    struct drm_device *dev,
			    struct drm_mode_create_dumb *args);
int radeon_mode_dumb_destroy(struct drm_file *file_priv,
			     struct drm_device *dev,
			     uint32_t handle);
struct dma_buf *radeon_gem_prime_export(struct drm_device *dev,
					struct drm_gem_object *obj,
					int flags);
struct drm_gem_object *radeon_gem_prime_import(struct drm_device *dev,
					       struct dma_buf *dma_buf);

#if defined(CONFIG_DEBUG_FS)
int radeon_debugfs_init(struct drm_minor *minor);
void radeon_debugfs_cleanup(struct drm_minor *minor);
#endif


int radeon_no_wb;
int radeon_modeset = -1;
int radeon_dynclks = -1;
int radeon_r4xx_atom = 0;
int radeon_agpmode = 0;
int radeon_vram_limit = 0;
int radeon_gart_size = 512; /* default gart size */
int radeon_benchmarking = 0;
int radeon_testing = 0;
int radeon_connector_table = 0;
int radeon_tv = 1;
int radeon_audio = 0;
int radeon_disp_priority = 0;
int radeon_hw_i2c = 0;
int radeon_pcie_gen2 = -1;
int radeon_msi = -1;
int radeon_lockup_timeout = 10000;

MODULE_PARM_DESC(no_wb, "Disable AGP writeback for scratch registers");
module_param_named(no_wb, radeon_no_wb, int, 0444);

MODULE_PARM_DESC(modeset, "Disable/Enable modesetting");
module_param_named(modeset, radeon_modeset, int, 0400);

MODULE_PARM_DESC(dynclks, "Disable/Enable dynamic clocks");
module_param_named(dynclks, radeon_dynclks, int, 0444);

MODULE_PARM_DESC(r4xx_atom, "Enable ATOMBIOS modesetting for R4xx");
module_param_named(r4xx_atom, radeon_r4xx_atom, int, 0444);

MODULE_PARM_DESC(vramlimit, "Restrict VRAM for testing");
module_param_named(vramlimit, radeon_vram_limit, int, 0600);

MODULE_PARM_DESC(agpmode, "AGP Mode (-1 == PCI)");
module_param_named(agpmode, radeon_agpmode, int, 0444);

MODULE_PARM_DESC(gartsize, "Size of PCIE/IGP gart to setup in megabytes (32, 64, etc)");
module_param_named(gartsize, radeon_gart_size, int, 0600);

MODULE_PARM_DESC(benchmark, "Run benchmark");
module_param_named(benchmark, radeon_benchmarking, int, 0444);

MODULE_PARM_DESC(test, "Run tests");
module_param_named(test, radeon_testing, int, 0444);

MODULE_PARM_DESC(connector_table, "Force connector table");
module_param_named(connector_table, radeon_connector_table, int, 0444);

MODULE_PARM_DESC(tv, "TV enable (0 = disable)");
module_param_named(tv, radeon_tv, int, 0444);

MODULE_PARM_DESC(audio, "Audio enable (1 = enable)");
module_param_named(audio, radeon_audio, int, 0444);

MODULE_PARM_DESC(disp_priority, "Display Priority (0 = auto, 1 = normal, 2 = high)");
module_param_named(disp_priority, radeon_disp_priority, int, 0444);

MODULE_PARM_DESC(hw_i2c, "hw i2c engine enable (0 = disable)");
module_param_named(hw_i2c, radeon_hw_i2c, int, 0444);

MODULE_PARM_DESC(pcie_gen2, "PCIE Gen2 mode (-1 = auto, 0 = disable, 1 = enable)");
module_param_named(pcie_gen2, radeon_pcie_gen2, int, 0444);

MODULE_PARM_DESC(msi, "MSI support (1 = enable, 0 = disable, -1 = auto)");
module_param_named(msi, radeon_msi, int, 0444);

MODULE_PARM_DESC(lockup_timeout, "GPU lockup timeout in ms (defaul 10000 = 10 seconds, 0 = disable)");
module_param_named(lockup_timeout, radeon_lockup_timeout, int, 0444);

static int radeon_suspend(struct drm_device *dev, pm_message_t state)
{
	drm_radeon_private_t *dev_priv = dev->dev_private;

	if ((dev_priv->flags & RADEON_FAMILY_MASK) >= CHIP_R600)
		return 0;

	/* Disable *all* interrupts */
	if ((dev_priv->flags & RADEON_FAMILY_MASK) >= CHIP_RS600)
		RADEON_WRITE(R500_DxMODE_INT_MASK, 0);
	RADEON_WRITE(RADEON_GEN_INT_CNTL, 0);
	return 0;
}

static int radeon_resume(struct drm_device *dev)
{
	drm_radeon_private_t *dev_priv = dev->dev_private;

	if ((dev_priv->flags & RADEON_FAMILY_MASK) >= CHIP_R600)
		return 0;

	/* Restore interrupt registers */
	if ((dev_priv->flags & RADEON_FAMILY_MASK) >= CHIP_RS600)
		RADEON_WRITE(R500_DxMODE_INT_MASK, dev_priv->r500_disp_irq_reg);
	RADEON_WRITE(RADEON_GEN_INT_CNTL, dev_priv->irq_enable_reg);
	return 0;
}

static struct pci_device_id pciidlist[] = {
	radeon_PCI_IDS
};

#if defined(CONFIG_DRM_RADEON_KMS)
MODULE_DEVICE_TABLE(pci, pciidlist);
#endif

static const struct file_operations radeon_driver_old_fops = {
	.owner = THIS_MODULE,
	.open = drm_open,
	.release = drm_release,
	.unlocked_ioctl = drm_ioctl,
	.mmap = drm_mmap,
	.poll = drm_poll,
	.fasync = drm_fasync,
	.read = drm_read,
#ifdef CONFIG_COMPAT
	.compat_ioctl = radeon_compat_ioctl,
#endif
	.llseek = noop_llseek,
};

static struct drm_driver driver_old = {
	.driver_features =
	    DRIVER_USE_AGP | DRIVER_USE_MTRR | DRIVER_PCI_DMA | DRIVER_SG |
	    DRIVER_HAVE_IRQ | DRIVER_HAVE_DMA | DRIVER_IRQ_SHARED,
	.dev_priv_size = sizeof(drm_radeon_buf_priv_t),
	.load = radeon_driver_load,
	.firstopen = radeon_driver_firstopen,
	.open = radeon_driver_open,
	.preclose = radeon_driver_preclose,
	.postclose = radeon_driver_postclose,
	.lastclose = radeon_driver_lastclose,
	.unload = radeon_driver_unload,
	.suspend = radeon_suspend,
	.resume = radeon_resume,
	.get_vblank_counter = radeon_get_vblank_counter,
	.enable_vblank = radeon_enable_vblank,
	.disable_vblank = radeon_disable_vblank,
	.master_create = radeon_master_create,
	.master_destroy = radeon_master_destroy,
	.irq_preinstall = radeon_driver_irq_preinstall,
	.irq_postinstall = radeon_driver_irq_postinstall,
	.irq_uninstall = radeon_driver_irq_uninstall,
	.irq_handler = radeon_driver_irq_handler,
	.ioctls = radeon_ioctls,
	.dma_ioctl = radeon_cp_buffers,
	.fops = &radeon_driver_old_fops,
	.name = DRIVER_NAME,
	.desc = DRIVER_DESC,
	.date = DRIVER_DATE,
	.major = DRIVER_MAJOR,
	.minor = DRIVER_MINOR,
	.patchlevel = DRIVER_PATCHLEVEL,
};

static struct drm_driver kms_driver;

static void radeon_kick_out_firmware_fb(struct pci_dev *pdev)
{
	struct apertures_struct *ap;
	bool primary = false;

	ap = alloc_apertures(1);
	ap->ranges[0].base = pci_resource_start(pdev, 0);
	ap->ranges[0].size = pci_resource_len(pdev, 0);

#ifdef CONFIG_X86
	primary = pdev->resource[PCI_ROM_RESOURCE].flags & IORESOURCE_ROM_SHADOW;
#endif
	remove_conflicting_framebuffers(ap, "radeondrmfb", primary);
	kfree(ap);
}

static int __devinit
radeon_pci_probe(struct pci_dev *pdev, const struct pci_device_id *ent)
{
	/* Get rid of things like offb */
	radeon_kick_out_firmware_fb(pdev);

	return drm_get_pci_dev(pdev, ent, &kms_driver);
}

static void
radeon_pci_remove(struct pci_dev *pdev)
{
	struct drm_device *dev = pci_get_drvdata(pdev);

	drm_put_dev(dev);
}

static int
radeon_pci_suspend(struct pci_dev *pdev, pm_message_t state)
{
	struct drm_device *dev = pci_get_drvdata(pdev);
	return radeon_suspend_kms(dev, state);
}

static int
radeon_pci_resume(struct pci_dev *pdev)
{
	struct drm_device *dev = pci_get_drvdata(pdev);
	return radeon_resume_kms(dev);
}

static const struct file_operations radeon_driver_kms_fops = {
	.owner = THIS_MODULE,
	.open = drm_open,
	.release = drm_release,
	.unlocked_ioctl = drm_ioctl,
	.mmap = radeon_mmap,
	.poll = drm_poll,
	.fasync = drm_fasync,
	.read = drm_read,
#ifdef CONFIG_COMPAT
	.compat_ioctl = radeon_kms_compat_ioctl,
#endif
};

static struct drm_driver kms_driver = {
	.driver_features =
	    DRIVER_USE_AGP | DRIVER_USE_MTRR | DRIVER_PCI_DMA | DRIVER_SG |
	    DRIVER_HAVE_IRQ | DRIVER_HAVE_DMA | DRIVER_IRQ_SHARED | DRIVER_GEM |
	    DRIVER_PRIME,
	.dev_priv_size = 0,
	.load = radeon_driver_load_kms,
	.firstopen = radeon_driver_firstopen_kms,
	.open = radeon_driver_open_kms,
	.preclose = radeon_driver_preclose_kms,
	.postclose = radeon_driver_postclose_kms,
	.lastclose = radeon_driver_lastclose_kms,
	.unload = radeon_driver_unload_kms,
	.suspend = radeon_suspend_kms,
	.resume = radeon_resume_kms,
	.get_vblank_counter = radeon_get_vblank_counter_kms,
	.enable_vblank = radeon_enable_vblank_kms,
	.disable_vblank = radeon_disable_vblank_kms,
	.get_vblank_timestamp = radeon_get_vblank_timestamp_kms,
	.get_scanout_position = radeon_get_crtc_scanoutpos,
#if defined(CONFIG_DEBUG_FS)
	.debugfs_init = radeon_debugfs_init,
	.debugfs_cleanup = radeon_debugfs_cleanup,
#endif
	.irq_preinstall = radeon_driver_irq_preinstall_kms,
	.irq_postinstall = radeon_driver_irq_postinstall_kms,
	.irq_uninstall = radeon_driver_irq_uninstall_kms,
	.irq_handler = radeon_driver_irq_handler_kms,
	.ioctls = radeon_ioctls_kms,
	.gem_init_object = radeon_gem_object_init,
	.gem_free_object = radeon_gem_object_free,
	.gem_open_object = radeon_gem_object_open,
	.gem_close_object = radeon_gem_object_close,
	.dma_ioctl = radeon_dma_ioctl_kms,
	.dumb_create = radeon_mode_dumb_create,
	.dumb_map_offset = radeon_mode_dumb_mmap,
	.dumb_destroy = radeon_mode_dumb_destroy,
	.fops = &radeon_driver_kms_fops,

	.prime_handle_to_fd = drm_gem_prime_handle_to_fd,
	.prime_fd_to_handle = drm_gem_prime_fd_to_handle,
	.gem_prime_export = radeon_gem_prime_export,
	.gem_prime_import = radeon_gem_prime_import,

	.name = DRIVER_NAME,
	.desc = DRIVER_DESC,
	.date = DRIVER_DATE,
	.major = KMS_DRIVER_MAJOR,
	.minor = KMS_DRIVER_MINOR,
	.patchlevel = KMS_DRIVER_PATCHLEVEL,
};

static struct drm_driver *driver;
static struct pci_driver *pdriver;

static struct pci_driver radeon_pci_driver = {
	.name = DRIVER_NAME,
	.id_table = pciidlist,
};

static struct pci_driver radeon_kms_pci_driver = {
	.name = DRIVER_NAME,
	.id_table = pciidlist,
	.probe = radeon_pci_probe,
	.remove = radeon_pci_remove,
	.suspend = radeon_pci_suspend,
	.resume = radeon_pci_resume,
};

static int __init radeon_init(void)
{
	driver = &driver_old;
	pdriver = &radeon_pci_driver;
	driver->num_ioctls = radeon_max_ioctl;
#ifdef CONFIG_VGA_CONSOLE
	if (vgacon_text_force() && radeon_modeset == -1) {
		DRM_INFO("VGACON disable radeon kernel modesetting.\n");
		driver = &driver_old;
		pdriver = &radeon_pci_driver;
		driver->driver_features &= ~DRIVER_MODESET;
		radeon_modeset = 0;
	}
#endif
	/* if enabled by default */
	if (radeon_modeset == -1) {
#ifdef CONFIG_DRM_RADEON_KMS
		DRM_INFO("radeon defaulting to kernel modesetting.\n");
		radeon_modeset = 1;
#else
		DRM_INFO("radeon defaulting to userspace modesetting.\n");
		radeon_modeset = 0;
#endif
	}
	if (radeon_modeset == 1) {
		DRM_INFO("radeon kernel modesetting enabled.\n");
		driver = &kms_driver;
		pdriver = &radeon_kms_pci_driver;
		driver->driver_features |= DRIVER_MODESET;
		driver->num_ioctls = radeon_max_kms_ioctl;
		radeon_register_atpx_handler();
	}
	/* if the vga console setting is enabled still
	 * let modprobe override it */
	return drm_pci_init(driver, pdriver);
}

static void __exit radeon_exit(void)
{
	drm_pci_exit(driver, pdriver);
	radeon_unregister_atpx_handler();
}

module_init(radeon_init);
module_exit(radeon_exit);

MODULE_AUTHOR(DRIVER_AUTHOR);
MODULE_DESCRIPTION(DRIVER_DESC);
MODULE_LICENSE("GPL and additional rights");<|MERGE_RESOLUTION|>--- conflicted
+++ resolved
@@ -62,17 +62,11 @@
  *   2.18.0 - r600-eg: allow "invalid" DB formats
  *   2.19.0 - r600-eg: MSAA textures
  *   2.20.0 - r600-si: RADEON_INFO_TIMESTAMP query
-<<<<<<< HEAD
- */
-#define KMS_DRIVER_MAJOR	2
-#define KMS_DRIVER_MINOR	20
-=======
  *   2.21.0 - r600-r700: FMASK and CMASK
  *   2.22.0 - r600 only: RESOLVE_BOX allowed
  */
 #define KMS_DRIVER_MAJOR	2
 #define KMS_DRIVER_MINOR	22
->>>>>>> e93c7d1b
 #define KMS_DRIVER_PATCHLEVEL	0
 int radeon_driver_load_kms(struct drm_device *dev, unsigned long flags);
 int radeon_driver_unload_kms(struct drm_device *dev);
