--- conflicted
+++ resolved
@@ -441,11 +441,7 @@
 {
 	__u8 vendor = boot_cpu_data.x86_vendor;
 	__u8 family = boot_cpu_data.x86;
-<<<<<<< HEAD
-	char *cpu_type;
-=======
 	char *cpu_type = NULL;
->>>>>>> df13b31c
 	int ret = 0;
 
 	if (!cpu_has_apic)
