/*
 *  Copyright (C) 2011 - 2014 Xilinx
 *
 * This software is licensed under the terms of the GNU General Public
 * License version 2, as published by the Free Software Foundation, and
 * may be copied, distributed, and modified under those terms.
 *
 * This program is distributed in the hope that it will be useful,
 * but WITHOUT ANY WARRANTY; without even the implied warranty of
 * MERCHANTABILITY or FITNESS FOR A PARTICULAR PURPOSE.  See the
 * GNU General Public License for more details.
 */
/include/ "skeleton.dtsi"

/ {
	compatible = "xlnx,zynq-7000";

	cpus {
		#address-cells = <1>;
		#size-cells = <0>;

		cpu@0 {
			compatible = "arm,cortex-a9";
			device_type = "cpu";
			reg = <0>;
			clocks = <&clkc 3>;
			clock-latency = <1000>;
			cpu0-supply = <&regulator_vccpint>;
			operating-points = <
				/* kHz    uV */
				666667  1000000
				333334  1000000
			>;
		};

		cpu@1 {
			compatible = "arm,cortex-a9";
			device_type = "cpu";
			reg = <1>;
			clocks = <&clkc 3>;
		};
	};

	pmu {
		compatible = "arm,cortex-a9-pmu";
		interrupts = <0 5 4>, <0 6 4>;
		interrupt-parent = <&intc>;
		reg = < 0xf8891000 0x1000 0xf8893000 0x1000 >;
	};

	regulator_vccpint: fixedregulator@0 {
		compatible = "regulator-fixed";
		regulator-name = "VCCPINT";
		regulator-min-microvolt = <1000000>;
		regulator-max-microvolt = <1000000>;
		regulator-boot-on;
		regulator-always-on;
	};

	amba {
		compatible = "simple-bus";
		#address-cells = <1>;
		#size-cells = <1>;
		interrupt-parent = <&intc>;
		ranges;

		adc: adc@f8007100 {
			compatible = "xlnx,zynq-xadc-1.00.a";
			reg = <0xf8007100 0x20>;
			interrupts = <0 7 4>;
			interrupt-parent = <&intc>;
			clocks = <&clkc 12>;
		};

		can0: can@e0008000 {
			compatible = "xlnx,zynq-can-1.0";
			status = "disabled";
			clocks = <&clkc 19>, <&clkc 36>;
			clock-names = "can_clk", "pclk";
			reg = <0xe0008000 0x1000>;
			interrupts = <0 28 4>;
			interrupt-parent = <&intc>;
			tx-fifo-depth = <0x40>;
			rx-fifo-depth = <0x40>;
		};

		can1: can@e0009000 {
			compatible = "xlnx,zynq-can-1.0";
			status = "disabled";
			clocks = <&clkc 20>, <&clkc 37>;
			clock-names = "can_clk", "pclk";
			reg = <0xe0009000 0x1000>;
			interrupts = <0 51 4>;
			interrupt-parent = <&intc>;
			tx-fifo-depth = <0x40>;
			rx-fifo-depth = <0x40>;
		};

		gpio0: gpio@e000a000 {
			compatible = "xlnx,zynq-gpio-1.0";
			#gpio-cells = <2>;
			clocks = <&clkc 42>;
			gpio-controller;
			interrupt-parent = <&intc>;
			interrupts = <0 20 4>;
			reg = <0xe000a000 0x1000>;
		};

		i2c0: i2c@e0004000 {
			compatible = "cdns,i2c-r1p10";
			status = "disabled";
			clocks = <&clkc 38>;
			interrupt-parent = <&intc>;
			interrupts = <0 25 4>;
			reg = <0xe0004000 0x1000>;
			#address-cells = <1>;
			#size-cells = <0>;
		};

		i2c1: i2c@e0005000 {
			compatible = "cdns,i2c-r1p10";
			status = "disabled";
			clocks = <&clkc 39>;
			interrupt-parent = <&intc>;
			interrupts = <0 48 4>;
			reg = <0xe0005000 0x1000>;
			#address-cells = <1>;
			#size-cells = <0>;
		};

		intc: interrupt-controller@f8f01000 {
			compatible = "arm,cortex-a9-gic";
			#interrupt-cells = <3>;
			interrupt-controller;
			reg = <0xF8F01000 0x1000>,
			      <0xF8F00100 0x100>;
		};

		L2: cache-controller@f8f02000 {
			compatible = "arm,pl310-cache";
			reg = <0xF8F02000 0x1000>;
			arm,data-latency = <3 2 2>;
			arm,tag-latency = <2 2 2>;
			cache-unified;
			cache-level = <2>;
		};

<<<<<<< HEAD
		memory-controller@f8006000 {
			compatible = "xlnx,zynq-ddrc-a05";
			reg = <0xf8006000 0x1000>;
		} ;
=======
		mc: memory-controller@f8006000 {
			compatible = "xlnx,zynq-ddrc-a05";
			reg = <0xf8006000 0x1000>;
		};
>>>>>>> d1d0b6b6

		uart0: serial@e0000000 {
			compatible = "xlnx,xuartps", "cdns,uart-r1p8";
			status = "disabled";
			clocks = <&clkc 23>, <&clkc 40>;
			clock-names = "uart_clk", "pclk";
			reg = <0xE0000000 0x1000>;
			interrupts = <0 27 4>;
		};

		uart1: serial@e0001000 {
			compatible = "xlnx,xuartps", "cdns,uart-r1p8";
			status = "disabled";
			clocks = <&clkc 24>, <&clkc 41>;
			clock-names = "uart_clk", "pclk";
			reg = <0xE0001000 0x1000>;
			interrupts = <0 50 4>;
		};

		spi0: spi@e0006000 {
			compatible = "xlnx,zynq-spi-r1p6";
			reg = <0xe0006000 0x1000>;
			status = "disabled";
			interrupt-parent = <&intc>;
			interrupts = <0 26 4>;
			clocks = <&clkc 25>, <&clkc 34>;
			clock-names = "ref_clk", "pclk";
			#address-cells = <1>;
			#size-cells = <0>;
		};

		spi1: spi@e0007000 {
			compatible = "xlnx,zynq-spi-r1p6";
			reg = <0xe0007000 0x1000>;
			status = "disabled";
			interrupt-parent = <&intc>;
			interrupts = <0 49 4>;
			clocks = <&clkc 26>, <&clkc 35>;
			clock-names = "ref_clk", "pclk";
			#address-cells = <1>;
			#size-cells = <0>;
		};

		gem0: ethernet@e000b000 {
			compatible = "cdns,gem";
			reg = <0xe000b000 0x1000>;
			status = "disabled";
			interrupts = <0 22 4>;
			clocks = <&clkc 30>, <&clkc 30>, <&clkc 13>;
			clock-names = "pclk", "hclk", "tx_clk";
			#address-cells = <1>;
			#size-cells = <0>;
		};

		gem1: ethernet@e000c000 {
			compatible = "cdns,gem";
			reg = <0xe000c000 0x1000>;
			status = "disabled";
			interrupts = <0 45 4>;
			clocks = <&clkc 31>, <&clkc 31>, <&clkc 14>;
			clock-names = "pclk", "hclk", "tx_clk";
			#address-cells = <1>;
			#size-cells = <0>;
		};

		sdhci0: sdhci@e0100000 {
			compatible = "arasan,sdhci-8.9a";
			status = "disabled";
			clock-names = "clk_xin", "clk_ahb";
			clocks = <&clkc 21>, <&clkc 32>;
			interrupt-parent = <&intc>;
			interrupts = <0 24 4>;
			reg = <0xe0100000 0x1000>;
		};

		sdhci1: sdhci@e0101000 {
			compatible = "arasan,sdhci-8.9a";
			status = "disabled";
			clock-names = "clk_xin", "clk_ahb";
			clocks = <&clkc 22>, <&clkc 33>;
			interrupt-parent = <&intc>;
			interrupts = <0 47 4>;
			reg = <0xe0101000 0x1000>;
		};

		slcr: slcr@f8000000 {
			#address-cells = <1>;
			#size-cells = <1>;
			compatible = "xlnx,zynq-slcr", "syscon";
			reg = <0xF8000000 0x1000>;
			ranges;
			clkc: clkc@100 {
				#clock-cells = <1>;
				compatible = "xlnx,ps7-clkc";
				ps-clk-frequency = <33333333>;
				fclk-enable = <0>;
				clock-output-names = "armpll", "ddrpll", "iopll", "cpu_6or4x",
						"cpu_3or2x", "cpu_2x", "cpu_1x", "ddr2x", "ddr3x",
						"dci", "lqspi", "smc", "pcap", "gem0", "gem1",
						"fclk0", "fclk1", "fclk2", "fclk3", "can0", "can1",
						"sdio0", "sdio1", "uart0", "uart1", "spi0", "spi1",
						"dma", "usb0_aper", "usb1_aper", "gem0_aper",
						"gem1_aper", "sdio0_aper", "sdio1_aper",
						"spi0_aper", "spi1_aper", "can0_aper", "can1_aper",
						"i2c0_aper", "i2c1_aper", "uart0_aper", "uart1_aper",
						"gpio_aper", "lqspi_aper", "smc_aper", "swdt",
						"dbg_trc", "dbg_apb";
				reg = <0x100 0x100>;
			};
		};

		dmac_s: dmac@f8003000 {
			compatible = "arm,pl330", "arm,primecell";
			reg = <0xf8003000 0x1000>;
			interrupt-parent = <&intc>;
			interrupt-names = "abort", "dma0", "dma1", "dma2", "dma3",
				"dma4", "dma5", "dma6", "dma7";
			interrupts = <0 13 4>,
			             <0 14 4>, <0 15 4>,
			             <0 16 4>, <0 17 4>,
			             <0 40 4>, <0 41 4>,
			             <0 42 4>, <0 43 4>;
			#dma-cells = <1>;
			#dma-channels = <8>;
			#dma-requests = <4>;
			clocks = <&clkc 27>;
			clock-names = "apb_pclk";
		};

		devcfg: devcfg@f8007000 {
			compatible = "xlnx,zynq-devcfg-1.0";
			reg = <0xf8007000 0x100>;
		};

		global_timer: timer@f8f00200 {
			compatible = "arm,cortex-a9-global-timer";
			reg = <0xf8f00200 0x20>;
			interrupts = <1 11 0x301>;
			interrupt-parent = <&intc>;
			clocks = <&clkc 4>;
		};

		ttc0: timer@f8001000 {
			interrupt-parent = <&intc>;
			interrupts = <0 10 4>, <0 11 4>, <0 12 4>;
			compatible = "cdns,ttc";
			clocks = <&clkc 6>;
			reg = <0xF8001000 0x1000>;
		};

		ttc1: timer@f8002000 {
			interrupt-parent = <&intc>;
			interrupts = <0 37 4>, <0 38 4>, <0 39 4>;
			compatible = "cdns,ttc";
			clocks = <&clkc 6>;
			reg = <0xF8002000 0x1000>;
		};

		scutimer: timer@f8f00600 {
			interrupt-parent = <&intc>;
			interrupts = <1 13 0x301>;
			compatible = "arm,cortex-a9-twd-timer";
			reg = <0xf8f00600 0x20>;
			clocks = <&clkc 4>;
		};
<<<<<<< HEAD
=======

		watchdog0: watchdog@f8005000 {
			clocks = <&clkc 45>;
			compatible = "xlnx,zynq-wdt-r1p2";
			device_type = "watchdog";
			interrupt-parent = <&intc>;
			interrupts = <0 9 1>;
			reg = <0xf8005000 0x1000>;
			reset = <0>;
			timeout-sec = <10>;
		};
>>>>>>> d1d0b6b6
	};
};<|MERGE_RESOLUTION|>--- conflicted
+++ resolved
@@ -145,17 +145,10 @@
 			cache-level = <2>;
 		};
 
-<<<<<<< HEAD
-		memory-controller@f8006000 {
-			compatible = "xlnx,zynq-ddrc-a05";
-			reg = <0xf8006000 0x1000>;
-		} ;
-=======
 		mc: memory-controller@f8006000 {
 			compatible = "xlnx,zynq-ddrc-a05";
 			reg = <0xf8006000 0x1000>;
 		};
->>>>>>> d1d0b6b6
 
 		uart0: serial@e0000000 {
 			compatible = "xlnx,xuartps", "cdns,uart-r1p8";
@@ -321,8 +314,6 @@
 			reg = <0xf8f00600 0x20>;
 			clocks = <&clkc 4>;
 		};
-<<<<<<< HEAD
-=======
 
 		watchdog0: watchdog@f8005000 {
 			clocks = <&clkc 45>;
@@ -334,6 +325,5 @@
 			reset = <0>;
 			timeout-sec = <10>;
 		};
->>>>>>> d1d0b6b6
 	};
 };