#ifndef __PARISC_PATPDC_H
#define __PARISC_PATPDC_H

/*
 * This file is subject to the terms and conditions of the GNU General Public
 * License.  See the file "COPYING" in the main directory of this archive
 * for more details.
 *
 * Copyright 2000 (c) Hewlett Packard (Paul Bame <bame()spam.parisc-linux.org>)
 * Copyright 2000,2004 (c) Grant Grundler <grundler()nahspam.parisc-linux.org>
 */


#define PDC_PAT_CELL           	64L   /* Interface for gaining and 
                                         * manipulatin g cell state within PD */
#define PDC_PAT_CELL_GET_NUMBER    0L   /* Return Cell number */
#define PDC_PAT_CELL_GET_INFO      1L   /* Returns info about Cell */
#define PDC_PAT_CELL_MODULE        2L   /* Returns info about Module */
#define PDC_PAT_CELL_SET_ATTENTION 9L   /* Set Cell Attention indicator */
#define PDC_PAT_CELL_NUMBER_TO_LOC 10L   /* Cell Number -> Location */
#define PDC_PAT_CELL_WALK_FABRIC   11L   /* Walk the Fabric */
#define PDC_PAT_CELL_GET_RDT_SIZE  12L   /* Return Route Distance Table Sizes */
#define PDC_PAT_CELL_GET_RDT       13L   /* Return Route Distance Tables */
#define PDC_PAT_CELL_GET_LOCAL_PDH_SZ 14L /* Read Local PDH Buffer Size */
#define PDC_PAT_CELL_SET_LOCAL_PDH    15L  /* Write Local PDH Buffer */
#define PDC_PAT_CELL_GET_REMOTE_PDH_SZ 16L /* Return Remote PDH Buffer Size */
#define PDC_PAT_CELL_GET_REMOTE_PDH 17L /* Read Remote PDH Buffer */
#define PDC_PAT_CELL_GET_DBG_INFO   128L  /* Return DBG Buffer Info */
#define PDC_PAT_CELL_CHANGE_ALIAS   129L  /* Change Non-Equivalent Alias Chacking */


/*
** Arg to PDC_PAT_CELL_MODULE memaddr[4]
**
** Addresses on the Merced Bus != all Runway Bus addresses.
** This is intended for programming SBA/LBA chips range registers.
*/
#define IO_VIEW      0UL
#define PA_VIEW      1UL

/* PDC_PAT_CELL_MODULE entity type values */
#define	PAT_ENTITY_CA	0	/* central agent */
#define	PAT_ENTITY_PROC	1	/* processor */
#define	PAT_ENTITY_MEM	2	/* memory controller */
#define	PAT_ENTITY_SBA	3	/* system bus adapter */
#define	PAT_ENTITY_LBA	4	/* local bus adapter */
#define	PAT_ENTITY_PBC	5	/* processor bus converter */
#define	PAT_ENTITY_XBC	6	/* crossbar fabric connect */
#define	PAT_ENTITY_RC	7	/* fabric interconnect */

/* PDC_PAT_CELL_MODULE address range type values */
#define PAT_PBNUM           0         /* PCI Bus Number */
#define PAT_LMMIO           1         /* < 4G MMIO Space */
#define PAT_GMMIO           2         /* > 4G MMIO Space */
#define PAT_NPIOP           3         /* Non Postable I/O Port Space */
#define PAT_PIOP            4         /* Postable I/O Port Space */
#define PAT_AHPA            5         /* Addional HPA Space */
#define PAT_UFO             6         /* HPA Space (UFO for Mariposa) */
#define PAT_GNIP            7         /* GNI Reserved Space */



/* PDC PAT CHASSIS LOG -- Platform logging & forward progress functions */

#define PDC_PAT_CHASSIS_LOG		65L
#define PDC_PAT_CHASSIS_WRITE_LOG    	0L /* Write Log Entry */
#define PDC_PAT_CHASSIS_READ_LOG     	1L /* Read  Log Entry */


/* PDC PAT CPU  -- CPU configuration within the protection domain */

#define PDC_PAT_CPU                	67L
#define PDC_PAT_CPU_INFO            	0L /* Return CPU config info */
#define PDC_PAT_CPU_DELETE          	1L /* Delete CPU */
#define PDC_PAT_CPU_ADD             	2L /* Add    CPU */
#define PDC_PAT_CPU_GET_NUMBER      	3L /* Return CPU Number */
#define PDC_PAT_CPU_GET_HPA         	4L /* Return CPU HPA */
#define PDC_PAT_CPU_STOP            	5L /* Stop   CPU */
#define PDC_PAT_CPU_RENDEZVOUS      	6L /* Rendezvous CPU */
#define PDC_PAT_CPU_GET_CLOCK_INFO  	7L /* Return CPU Clock info */
#define PDC_PAT_CPU_GET_RENDEZVOUS_STATE 8L /* Return Rendezvous State */
#define PDC_PAT_CPU_PLUNGE_FABRIC 	128L /* Plunge Fabric */
#define PDC_PAT_CPU_UPDATE_CACHE_CLEANSING 129L /* Manipulate Cache 
                                                 * Cleansing Mode */
/*  PDC PAT EVENT -- Platform Events */

#define PDC_PAT_EVENT              	68L
#define PDC_PAT_EVENT_GET_CAPS     	0L /* Get Capabilities */
#define PDC_PAT_EVENT_SET_MODE     	1L /* Set Notification Mode */
#define PDC_PAT_EVENT_SCAN         	2L /* Scan Event */
#define PDC_PAT_EVENT_HANDLE       	3L /* Handle Event */
#define PDC_PAT_EVENT_GET_NB_CALL  	4L /* Get Non-Blocking call Args */

/*  PDC PAT HPMC -- Cause processor to go into spin loop, and wait
 *  			for wake up from Monarch Processor.
 */

#define PDC_PAT_HPMC               70L
#define PDC_PAT_HPMC_RENDEZ_CPU     0L /* go into spin loop */
#define PDC_PAT_HPMC_SET_PARAMS     1L /* Allows OS to specify intr which PDC 
                                        * will use to interrupt OS during
                                        * machine check rendezvous */

/* parameters for PDC_PAT_HPMC_SET_PARAMS: */
#define HPMC_SET_PARAMS_INTR 	    1L /* Rendezvous Interrupt */
#define HPMC_SET_PARAMS_WAKE 	    2L /* Wake up processor */


/*  PDC PAT IO  -- On-line services for I/O modules */

#define PDC_PAT_IO                  71L
#define PDC_PAT_IO_GET_SLOT_STATUS   	5L /* Get Slot Status Info*/
#define PDC_PAT_IO_GET_LOC_FROM_HARDWARE 6L /* Get Physical Location from */
                                            /* Hardware Path */
#define PDC_PAT_IO_GET_HARDWARE_FROM_LOC 7L /* Get Hardware Path from 
                                             * Physical Location */
#define PDC_PAT_IO_GET_PCI_CONFIG_FROM_HW 11L /* Get PCI Configuration
                                               * Address from Hardware Path */
#define PDC_PAT_IO_GET_HW_FROM_PCI_CONFIG 12L /* Get Hardware Path 
                                               * from PCI Configuration Address */
#define PDC_PAT_IO_READ_HOST_BRIDGE_INFO 13L  /* Read Host Bridge State Info */
#define PDC_PAT_IO_CLEAR_HOST_BRIDGE_INFO 14L /* Clear Host Bridge State Info*/
#define PDC_PAT_IO_GET_PCI_ROUTING_TABLE_SIZE 15L /* Get PCI INT Routing Table 
                                                   * Size */
#define PDC_PAT_IO_GET_PCI_ROUTING_TABLE  16L /* Get PCI INT Routing Table */
#define PDC_PAT_IO_GET_HINT_TABLE_SIZE 	17L /* Get Hint Table Size */
#define PDC_PAT_IO_GET_HINT_TABLE   	18L /* Get Hint Table */
#define PDC_PAT_IO_PCI_CONFIG_READ  	19L /* PCI Config Read */
#define PDC_PAT_IO_PCI_CONFIG_WRITE 	20L /* PCI Config Write */
#define PDC_PAT_IO_GET_NUM_IO_SLOTS 	21L /* Get Number of I/O Bay Slots in 
                                       		  * Cabinet */
#define PDC_PAT_IO_GET_LOC_IO_SLOTS 	22L /* Get Physical Location of I/O */
                                   		     /* Bay Slots in Cabinet */
#define PDC_PAT_IO_BAY_STATUS_INFO  	28L /* Get I/O Bay Slot Status Info */
#define PDC_PAT_IO_GET_PROC_VIEW        29L /* Get Processor view of IO address */
#define PDC_PAT_IO_PROG_SBA_DIR_RANGE   30L /* Program directed range */


/* PDC PAT MEM  -- Manage memory page deallocation */

#define PDC_PAT_MEM            72L
#define PDC_PAT_MEM_PD_INFO     	0L /* Return PDT info for PD       */
#define PDC_PAT_MEM_PD_CLEAR    	1L /* Clear PDT for PD             */
#define PDC_PAT_MEM_PD_READ     	2L /* Read PDT entries for PD      */
#define PDC_PAT_MEM_PD_RESET    	3L /* Reset clear bit for PD       */
#define PDC_PAT_MEM_CELL_INFO   	5L /* Return PDT info For Cell     */
#define PDC_PAT_MEM_CELL_CLEAR  	6L /* Clear PDT For Cell           */
#define PDC_PAT_MEM_CELL_READ   	7L /* Read PDT entries For Cell    */
#define PDC_PAT_MEM_CELL_RESET  	8L /* Reset clear bit For Cell     */
#define PDC_PAT_MEM_SETGM		9L /* Set Good Memory value        */
#define PDC_PAT_MEM_ADD_PAGE		10L /* ADDs a page to the cell      */
#define PDC_PAT_MEM_ADDRESS		11L /* Get Physical Location From   */
					    /* Memory Address               */
#define PDC_PAT_MEM_GET_TXT_SIZE   	12L /* Get Formatted Text Size   */
#define PDC_PAT_MEM_GET_PD_TXT     	13L /* Get PD Formatted Text     */
#define PDC_PAT_MEM_GET_CELL_TXT   	14L /* Get Cell Formatted Text   */
#define PDC_PAT_MEM_RD_STATE_INFO  	15L /* Read Mem Module State Info*/
#define PDC_PAT_MEM_CLR_STATE_INFO 	16L /*Clear Mem Module State Info*/
#define PDC_PAT_MEM_CLEAN_RANGE    	128L /*Clean Mem in specific range*/
#define PDC_PAT_MEM_GET_TBL_SIZE   	131L /* Get Memory Table Size     */
#define PDC_PAT_MEM_GET_TBL        	132L /* Get Memory Table          */


/* PDC PAT NVOLATILE  --  Access Non-Volatile Memory */

#define PDC_PAT_NVOLATILE	73L
#define PDC_PAT_NVOLATILE_READ		0L /* Read Non-Volatile Memory   */
#define PDC_PAT_NVOLATILE_WRITE		1L /* Write Non-Volatile Memory  */
#define PDC_PAT_NVOLATILE_GET_SIZE	2L /* Return size of NVM         */
#define PDC_PAT_NVOLATILE_VERIFY	3L /* Verify contents of NVM     */
#define PDC_PAT_NVOLATILE_INIT		4L /* Initialize NVM             */

/* PDC PAT PD */
#define PDC_PAT_PD		74L         /* Protection Domain Info   */
#define PDC_PAT_PD_GET_ADDR_MAP		0L  /* Get Address Map          */

/* PDC_PAT_PD_GET_ADDR_MAP entry types */
#define PAT_MEMORY_DESCRIPTOR		1   

/* PDC_PAT_PD_GET_ADDR_MAP memory types */
#define PAT_MEMTYPE_MEMORY		0
#define PAT_MEMTYPE_FIRMWARE		4

/* PDC_PAT_PD_GET_ADDR_MAP memory usage */
#define PAT_MEMUSE_GENERAL		0
#define PAT_MEMUSE_GI			128
#define PAT_MEMUSE_GNI			129


#ifndef __ASSEMBLY__
#include <linux/types.h>

#ifdef CONFIG_64BIT
#define is_pdc_pat()	(PDC_TYPE_PAT == pdc_type)
extern int pdc_pat_get_irt_size(unsigned long *num_entries, unsigned long cell_num);
extern int pdc_pat_get_irt(void *r_addr, unsigned long cell_num);
#else	/* ! CONFIG_64BIT */
/* No PAT support for 32-bit kernels...sorry */
#define is_pdc_pat()	(0)
#define pdc_pat_get_irt_size(num_entries, cell_numn)	PDC_BAD_PROC
#define pdc_pat_get_irt(r_addr, cell_num)		PDC_BAD_PROC
#endif	/* ! CONFIG_64BIT */


struct pdc_pat_cell_num {
	unsigned long cell_num;
	unsigned long cell_loc;
};

struct pdc_pat_cpu_num {
	unsigned long cpu_num;
	unsigned long cpu_loc;
};

struct pdc_pat_mem_retinfo { /* PDC_PAT_MEM/PDC_PAT_MEM_PD_INFO (return info) */
	unsigned int ke;	/* bit 0: memory inside good memory? */
	unsigned int current_pdt_entries:16;
	unsigned int max_pdt_entries:16;
	unsigned long Cs_bitmap;
	unsigned long Ic_bitmap;
	unsigned long good_mem;
	unsigned long first_dbe_loc; /* first location of double bit error */
	unsigned long clear_time; /* last PDT clear time (since Jan 1970) */
};

<<<<<<< HEAD
=======
struct pdc_pat_mem_cell_pdt_retinfo { /* PDC_PAT_MEM/PDC_PAT_MEM_CELL_INFO */
	u64 reserved:32;
	u64 cs:1;		/* clear status: cleared since the last call? */
	u64 current_pdt_entries:15;
	u64 ic:1;		/* interleaving had to be changed ? */
	u64 max_pdt_entries:15;
	unsigned long good_mem;
	unsigned long first_dbe_loc; /* first location of double bit error */
	unsigned long clear_time; /* last PDT clear time (since Jan 1970) */
};


>>>>>>> bb176f67
struct pdc_pat_mem_read_pd_retinfo { /* PDC_PAT_MEM/PDC_PAT_MEM_PD_READ */
	unsigned long actual_count_bytes;
	unsigned long pdt_entries;
};

struct pdc_pat_mem_phys_mem_location { /* PDC_PAT_MEM/PDC_PAT_MEM_ADDRESS */
	u64 cabinet:8;
	u64 ign1:8;
	u64 ign2:8;
	u64 cell_slot:8;
	u64 ign3:8;
	u64 dimm_slot:8; /* DIMM slot, e.g. 0x1A, 0x2B, show user hex value! */
	u64 ign4:8;
	u64 source:4; /* for mem: always 0x07 */
	u64 source_detail:4; /* for mem: always 0x04 (SIMM or DIMM) */
};

struct pdc_pat_pd_addr_map_entry {
	unsigned char entry_type;       /* 1 = Memory Descriptor Entry Type */
	unsigned char reserve1[5];
	unsigned char memory_type;
	unsigned char memory_usage;
	unsigned long paddr;
	unsigned int  pages;            /* Length in 4K pages */
	unsigned int  reserve2;
	unsigned long cell_map;
};

/********************************************************************
* PDC_PAT_CELL[Return Cell Module] memaddr[0] conf_base_addr
* ----------------------------------------------------------
* Bit  0 to 51 - conf_base_addr
* Bit 52 to 62 - reserved
* Bit       63 - endianess bit
********************************************************************/
#define PAT_GET_CBA(value) ((value) & 0xfffffffffffff000UL)

/********************************************************************
* PDC_PAT_CELL[Return Cell Module] memaddr[1] mod_info
* ----------------------------------------------------
* Bit  0 to  7 - entity type
*    0 = central agent,            1 = processor,
*    2 = memory controller,        3 = system bus adapter,
*    4 = local bus adapter,        5 = processor bus converter,
*    6 = crossbar fabric connect,  7 = fabric interconnect,
*    8 to 254 reserved,            255 = unknown.
* Bit  8 to 15 - DVI
* Bit 16 to 23 - IOC functions
* Bit 24 to 39 - reserved
* Bit 40 to 63 - mod_pages
*    number of 4K pages a module occupies starting at conf_base_addr
********************************************************************/
#define PAT_GET_ENTITY(value)	(((value) >> 56) & 0xffUL)
#define PAT_GET_DVI(value)	(((value) >> 48) & 0xffUL)
#define PAT_GET_IOC(value)	(((value) >> 40) & 0xffUL)
#define PAT_GET_MOD_PAGES(value) ((value) & 0xffffffUL)


/*
** PDC_PAT_CELL_GET_INFO return block
*/
typedef struct pdc_pat_cell_info_rtn_block {
	unsigned long cpu_info;
	unsigned long cell_info;
	unsigned long cell_location;
	unsigned long reo_location;
	unsigned long mem_size;
	unsigned long dimm_status;
	unsigned long pdc_rev;
	unsigned long fabric_info0;
	unsigned long fabric_info1;
	unsigned long fabric_info2;
	unsigned long fabric_info3;
	unsigned long reserved[21];
} pdc_pat_cell_info_rtn_block_t;


/* FIXME: mod[508] should really be a union of the various mod components */
struct pdc_pat_cell_mod_maddr_block {	/* PDC_PAT_CELL_MODULE */
	unsigned long cba;		/* func 0 cfg space address */
	unsigned long mod_info;		/* module information */
	unsigned long mod_location;	/* physical location of the module */
	struct hardware_path mod_path;	/* module path (device path - layers) */
	unsigned long mod[508];		/* PAT cell module components */
} __attribute__((aligned(8))) ;

typedef struct pdc_pat_cell_mod_maddr_block pdc_pat_cell_mod_maddr_block_t;


extern int pdc_pat_chassis_send_log(unsigned long status, unsigned long data);
extern int pdc_pat_cell_get_number(struct pdc_pat_cell_num *cell_info);
extern int pdc_pat_cell_module(unsigned long *actcnt, unsigned long ploc, unsigned long mod, unsigned long view_type, void *mem_addr);
extern int pdc_pat_cell_num_to_loc(void *, unsigned long);

extern int pdc_pat_cpu_get_number(struct pdc_pat_cpu_num *cpu_info, unsigned long hpa);

extern int pdc_pat_pd_get_addr_map(unsigned long *actual_len, void *mem_addr, unsigned long count, unsigned long offset);

extern int pdc_pat_io_pci_cfg_read(unsigned long pci_addr, int pci_size, u32 *val); 
extern int pdc_pat_io_pci_cfg_write(unsigned long pci_addr, int pci_size, u32 val); 

extern int pdc_pat_mem_pdt_info(struct pdc_pat_mem_retinfo *rinfo);
<<<<<<< HEAD
=======
extern int pdc_pat_mem_pdt_cell_info(struct pdc_pat_mem_cell_pdt_retinfo *rinfo,
		unsigned long cell);
>>>>>>> bb176f67
extern int pdc_pat_mem_read_cell_pdt(struct pdc_pat_mem_read_pd_retinfo *pret,
		unsigned long *pdt_entries_ptr, unsigned long max_entries);
extern int pdc_pat_mem_read_pd_pdt(struct pdc_pat_mem_read_pd_retinfo *pret,
		unsigned long *pdt_entries_ptr, unsigned long count,
		unsigned long offset);
extern int pdc_pat_mem_get_dimm_phys_location(
                struct pdc_pat_mem_phys_mem_location *pret,
                unsigned long phys_addr);

#endif /* __ASSEMBLY__ */

#endif /* ! __PARISC_PATPDC_H */<|MERGE_RESOLUTION|>--- conflicted
+++ resolved
@@ -223,8 +223,6 @@
 	unsigned long clear_time; /* last PDT clear time (since Jan 1970) */
 };
 
-<<<<<<< HEAD
-=======
 struct pdc_pat_mem_cell_pdt_retinfo { /* PDC_PAT_MEM/PDC_PAT_MEM_CELL_INFO */
 	u64 reserved:32;
 	u64 cs:1;		/* clear status: cleared since the last call? */
@@ -237,7 +235,6 @@
 };
 
 
->>>>>>> bb176f67
 struct pdc_pat_mem_read_pd_retinfo { /* PDC_PAT_MEM/PDC_PAT_MEM_PD_READ */
 	unsigned long actual_count_bytes;
 	unsigned long pdt_entries;
@@ -340,11 +337,8 @@
 extern int pdc_pat_io_pci_cfg_write(unsigned long pci_addr, int pci_size, u32 val); 
 
 extern int pdc_pat_mem_pdt_info(struct pdc_pat_mem_retinfo *rinfo);
-<<<<<<< HEAD
-=======
 extern int pdc_pat_mem_pdt_cell_info(struct pdc_pat_mem_cell_pdt_retinfo *rinfo,
 		unsigned long cell);
->>>>>>> bb176f67
 extern int pdc_pat_mem_read_cell_pdt(struct pdc_pat_mem_read_pd_retinfo *pret,
 		unsigned long *pdt_entries_ptr, unsigned long max_entries);
 extern int pdc_pat_mem_read_pd_pdt(struct pdc_pat_mem_read_pd_retinfo *pret,
