// SPDX-License-Identifier: GPL-2.0-or-later
/*
 * In-Memory Collection (IMC) Performance Monitor counter support.
 *
 * Copyright (C) 2017 Madhavan Srinivasan, IBM Corporation.
 *           (C) 2017 Anju T Sudhakar, IBM Corporation.
 *           (C) 2017 Hemant K Shaw, IBM Corporation.
 */
#include <linux/perf_event.h>
#include <linux/slab.h>
#include <asm/opal.h>
#include <asm/imc-pmu.h>
#include <asm/cputhreads.h>
#include <asm/smp.h>
#include <linux/string.h>

/* Nest IMC data structures and variables */

/*
 * Used to avoid races in counting the nest-pmu units during hotplug
 * register and unregister
 */
static DEFINE_MUTEX(nest_init_lock);
static DEFINE_PER_CPU(struct imc_pmu_ref *, local_nest_imc_refc);
static struct imc_pmu **per_nest_pmu_arr;
static cpumask_t nest_imc_cpumask;
static struct imc_pmu_ref *nest_imc_refc;
static int nest_pmus;

/* Core IMC data structures and variables */

static cpumask_t core_imc_cpumask;
static struct imc_pmu_ref *core_imc_refc;
static struct imc_pmu *core_imc_pmu;

/* Thread IMC data structures and variables */

static DEFINE_PER_CPU(u64 *, thread_imc_mem);
static struct imc_pmu *thread_imc_pmu;
static int thread_imc_mem_size;

<<<<<<< HEAD
=======
/* Trace IMC data structures */
static DEFINE_PER_CPU(u64 *, trace_imc_mem);
static struct imc_pmu_ref *trace_imc_refc;
static int trace_imc_mem_size;

>>>>>>> 0ecfebd2
static struct imc_pmu *imc_event_to_pmu(struct perf_event *event)
{
	return container_of(event->pmu, struct imc_pmu, pmu);
}

PMU_FORMAT_ATTR(event, "config:0-61");
PMU_FORMAT_ATTR(offset, "config:0-31");
PMU_FORMAT_ATTR(rvalue, "config:32");
PMU_FORMAT_ATTR(mode, "config:33-40");
static struct attribute *imc_format_attrs[] = {
	&format_attr_event.attr,
	&format_attr_offset.attr,
	&format_attr_rvalue.attr,
	&format_attr_mode.attr,
	NULL,
};

static struct attribute_group imc_format_group = {
	.name = "format",
	.attrs = imc_format_attrs,
};

/* Format attribute for imc trace-mode */
PMU_FORMAT_ATTR(cpmc_reserved, "config:0-19");
PMU_FORMAT_ATTR(cpmc_event, "config:20-27");
PMU_FORMAT_ATTR(cpmc_samplesel, "config:28-29");
PMU_FORMAT_ATTR(cpmc_load, "config:30-61");
static struct attribute *trace_imc_format_attrs[] = {
	&format_attr_event.attr,
	&format_attr_cpmc_reserved.attr,
	&format_attr_cpmc_event.attr,
	&format_attr_cpmc_samplesel.attr,
	&format_attr_cpmc_load.attr,
	NULL,
};

static struct attribute_group trace_imc_format_group = {
.name = "format",
.attrs = trace_imc_format_attrs,
};

/* Get the cpumask printed to a buffer "buf" */
static ssize_t imc_pmu_cpumask_get_attr(struct device *dev,
					struct device_attribute *attr,
					char *buf)
{
	struct pmu *pmu = dev_get_drvdata(dev);
	struct imc_pmu *imc_pmu = container_of(pmu, struct imc_pmu, pmu);
	cpumask_t *active_mask;

	switch(imc_pmu->domain){
	case IMC_DOMAIN_NEST:
		active_mask = &nest_imc_cpumask;
		break;
	case IMC_DOMAIN_CORE:
		active_mask = &core_imc_cpumask;
		break;
	default:
		return 0;
	}

	return cpumap_print_to_pagebuf(true, buf, active_mask);
}

static DEVICE_ATTR(cpumask, S_IRUGO, imc_pmu_cpumask_get_attr, NULL);

static struct attribute *imc_pmu_cpumask_attrs[] = {
	&dev_attr_cpumask.attr,
	NULL,
};

static struct attribute_group imc_pmu_cpumask_attr_group = {
	.attrs = imc_pmu_cpumask_attrs,
};

/* device_str_attr_create : Populate event "name" and string "str" in attribute */
static struct attribute *device_str_attr_create(const char *name, const char *str)
{
	struct perf_pmu_events_attr *attr;

	attr = kzalloc(sizeof(*attr), GFP_KERNEL);
	if (!attr)
		return NULL;
	sysfs_attr_init(&attr->attr.attr);

	attr->event_str = str;
	attr->attr.attr.name = name;
	attr->attr.attr.mode = 0444;
	attr->attr.show = perf_event_sysfs_show;

	return &attr->attr.attr;
}

static int imc_parse_event(struct device_node *np, const char *scale,
				  const char *unit, const char *prefix,
				  u32 base, struct imc_events *event)
{
	const char *s;
	u32 reg;

	if (of_property_read_u32(np, "reg", &reg))
		goto error;
	/* Add the base_reg value to the "reg" */
	event->value = base + reg;

	if (of_property_read_string(np, "event-name", &s))
		goto error;

	event->name = kasprintf(GFP_KERNEL, "%s%s", prefix, s);
	if (!event->name)
		goto error;

	if (of_property_read_string(np, "scale", &s))
		s = scale;

	if (s) {
		event->scale = kstrdup(s, GFP_KERNEL);
		if (!event->scale)
			goto error;
	}

	if (of_property_read_string(np, "unit", &s))
		s = unit;

	if (s) {
		event->unit = kstrdup(s, GFP_KERNEL);
		if (!event->unit)
			goto error;
	}

	return 0;
error:
	kfree(event->unit);
	kfree(event->scale);
	kfree(event->name);
	return -EINVAL;
}

/*
 * imc_free_events: Function to cleanup the events list, having
 * 		    "nr_entries".
 */
static void imc_free_events(struct imc_events *events, int nr_entries)
{
	int i;

	/* Nothing to clean, return */
	if (!events)
		return;
	for (i = 0; i < nr_entries; i++) {
		kfree(events[i].unit);
		kfree(events[i].scale);
		kfree(events[i].name);
	}

	kfree(events);
}

/*
 * update_events_in_group: Update the "events" information in an attr_group
 *                         and assign the attr_group to the pmu "pmu".
 */
static int update_events_in_group(struct device_node *node, struct imc_pmu *pmu)
{
	struct attribute_group *attr_group;
	struct attribute **attrs, *dev_str;
	struct device_node *np, *pmu_events;
	u32 handle, base_reg;
	int i = 0, j = 0, ct, ret;
	const char *prefix, *g_scale, *g_unit;
	const char *ev_val_str, *ev_scale_str, *ev_unit_str;

	if (!of_property_read_u32(node, "events", &handle))
		pmu_events = of_find_node_by_phandle(handle);
	else
		return 0;

	/* Did not find any node with a given phandle */
	if (!pmu_events)
		return 0;

	/* Get a count of number of child nodes */
	ct = of_get_child_count(pmu_events);

	/* Get the event prefix */
	if (of_property_read_string(node, "events-prefix", &prefix))
		return 0;

	/* Get a global unit and scale data if available */
	if (of_property_read_string(node, "scale", &g_scale))
		g_scale = NULL;

	if (of_property_read_string(node, "unit", &g_unit))
		g_unit = NULL;

	/* "reg" property gives out the base offset of the counters data */
	of_property_read_u32(node, "reg", &base_reg);

	/* Allocate memory for the events */
	pmu->events = kcalloc(ct, sizeof(struct imc_events), GFP_KERNEL);
	if (!pmu->events)
		return -ENOMEM;

	ct = 0;
	/* Parse the events and update the struct */
	for_each_child_of_node(pmu_events, np) {
		ret = imc_parse_event(np, g_scale, g_unit, prefix, base_reg, &pmu->events[ct]);
		if (!ret)
			ct++;
	}

	/* Allocate memory for attribute group */
	attr_group = kzalloc(sizeof(*attr_group), GFP_KERNEL);
	if (!attr_group) {
		imc_free_events(pmu->events, ct);
		return -ENOMEM;
	}

	/*
	 * Allocate memory for attributes.
	 * Since we have count of events for this pmu, we also allocate
	 * memory for the scale and unit attribute for now.
	 * "ct" has the total event structs added from the events-parent node.
	 * So allocate three times the "ct" (this includes event, event_scale and
	 * event_unit).
	 */
	attrs = kcalloc(((ct * 3) + 1), sizeof(struct attribute *), GFP_KERNEL);
	if (!attrs) {
		kfree(attr_group);
		imc_free_events(pmu->events, ct);
		return -ENOMEM;
	}

	attr_group->name = "events";
	attr_group->attrs = attrs;
	do {
		ev_val_str = kasprintf(GFP_KERNEL, "event=0x%x", pmu->events[i].value);
		dev_str = device_str_attr_create(pmu->events[i].name, ev_val_str);
		if (!dev_str)
			continue;

		attrs[j++] = dev_str;
		if (pmu->events[i].scale) {
			ev_scale_str = kasprintf(GFP_KERNEL, "%s.scale", pmu->events[i].name);
			dev_str = device_str_attr_create(ev_scale_str, pmu->events[i].scale);
			if (!dev_str)
				continue;

			attrs[j++] = dev_str;
		}

		if (pmu->events[i].unit) {
			ev_unit_str = kasprintf(GFP_KERNEL, "%s.unit", pmu->events[i].name);
			dev_str = device_str_attr_create(ev_unit_str, pmu->events[i].unit);
			if (!dev_str)
				continue;

			attrs[j++] = dev_str;
		}
	} while (++i < ct);

	/* Save the event attribute */
	pmu->attr_groups[IMC_EVENT_ATTR] = attr_group;

	return 0;
}

/* get_nest_pmu_ref: Return the imc_pmu_ref struct for the given node */
static struct imc_pmu_ref *get_nest_pmu_ref(int cpu)
{
	return per_cpu(local_nest_imc_refc, cpu);
}

static void nest_change_cpu_context(int old_cpu, int new_cpu)
{
	struct imc_pmu **pn = per_nest_pmu_arr;

	if (old_cpu < 0 || new_cpu < 0)
		return;

	while (*pn) {
		perf_pmu_migrate_context(&(*pn)->pmu, old_cpu, new_cpu);
		pn++;
	}
}

static int ppc_nest_imc_cpu_offline(unsigned int cpu)
{
	int nid, target = -1;
	const struct cpumask *l_cpumask;
	struct imc_pmu_ref *ref;

	/*
	 * Check in the designated list for this cpu. Dont bother
	 * if not one of them.
	 */
	if (!cpumask_test_and_clear_cpu(cpu, &nest_imc_cpumask))
		return 0;

	/*
	 * Check whether nest_imc is registered. We could end up here if the
	 * cpuhotplug callback registration fails. i.e, callback invokes the
	 * offline path for all successfully registered nodes. At this stage,
	 * nest_imc pmu will not be registered and we should return here.
	 *
	 * We return with a zero since this is not an offline failure. And
	 * cpuhp_setup_state() returns the actual failure reason to the caller,
	 * which in turn will call the cleanup routine.
	 */
	if (!nest_pmus)
		return 0;

	/*
	 * Now that this cpu is one of the designated,
	 * find a next cpu a) which is online and b) in same chip.
	 */
	nid = cpu_to_node(cpu);
	l_cpumask = cpumask_of_node(nid);
	target = cpumask_any_but(l_cpumask, cpu);

	/*
	 * Update the cpumask with the target cpu and
	 * migrate the context if needed
	 */
	if (target >= 0 && target < nr_cpu_ids) {
		cpumask_set_cpu(target, &nest_imc_cpumask);
		nest_change_cpu_context(cpu, target);
	} else {
		opal_imc_counters_stop(OPAL_IMC_COUNTERS_NEST,
				       get_hard_smp_processor_id(cpu));
		/*
		 * If this is the last cpu in this chip then, skip the reference
		 * count mutex lock and make the reference count on this chip zero.
		 */
		ref = get_nest_pmu_ref(cpu);
		if (!ref)
			return -EINVAL;

		ref->refc = 0;
	}
	return 0;
}

static int ppc_nest_imc_cpu_online(unsigned int cpu)
{
	const struct cpumask *l_cpumask;
	static struct cpumask tmp_mask;
	int res;

	/* Get the cpumask of this node */
	l_cpumask = cpumask_of_node(cpu_to_node(cpu));

	/*
	 * If this is not the first online CPU on this node, then
	 * just return.
	 */
	if (cpumask_and(&tmp_mask, l_cpumask, &nest_imc_cpumask))
		return 0;

	/*
	 * If this is the first online cpu on this node
	 * disable the nest counters by making an OPAL call.
	 */
	res = opal_imc_counters_stop(OPAL_IMC_COUNTERS_NEST,
				     get_hard_smp_processor_id(cpu));
	if (res)
		return res;

	/* Make this CPU the designated target for counter collection */
	cpumask_set_cpu(cpu, &nest_imc_cpumask);
	return 0;
}

static int nest_pmu_cpumask_init(void)
{
	return cpuhp_setup_state(CPUHP_AP_PERF_POWERPC_NEST_IMC_ONLINE,
				 "perf/powerpc/imc:online",
				 ppc_nest_imc_cpu_online,
				 ppc_nest_imc_cpu_offline);
}

static void nest_imc_counters_release(struct perf_event *event)
{
	int rc, node_id;
	struct imc_pmu_ref *ref;

	if (event->cpu < 0)
		return;

	node_id = cpu_to_node(event->cpu);

	/*
	 * See if we need to disable the nest PMU.
	 * If no events are currently in use, then we have to take a
	 * mutex to ensure that we don't race with another task doing
	 * enable or disable the nest counters.
	 */
	ref = get_nest_pmu_ref(event->cpu);
	if (!ref)
		return;

	/* Take the mutex lock for this node and then decrement the reference count */
	mutex_lock(&ref->lock);
	if (ref->refc == 0) {
		/*
		 * The scenario where this is true is, when perf session is
		 * started, followed by offlining of all cpus in a given node.
		 *
		 * In the cpuhotplug offline path, ppc_nest_imc_cpu_offline()
		 * function set the ref->count to zero, if the cpu which is
		 * about to offline is the last cpu in a given node and make
		 * an OPAL call to disable the engine in that node.
		 *
		 */
		mutex_unlock(&ref->lock);
		return;
	}
	ref->refc--;
	if (ref->refc == 0) {
		rc = opal_imc_counters_stop(OPAL_IMC_COUNTERS_NEST,
					    get_hard_smp_processor_id(event->cpu));
		if (rc) {
			mutex_unlock(&ref->lock);
			pr_err("nest-imc: Unable to stop the counters for core %d\n", node_id);
			return;
		}
	} else if (ref->refc < 0) {
		WARN(1, "nest-imc: Invalid event reference count\n");
		ref->refc = 0;
	}
	mutex_unlock(&ref->lock);
}

static int nest_imc_event_init(struct perf_event *event)
{
	int chip_id, rc, node_id;
	u32 l_config, config = event->attr.config;
	struct imc_mem_info *pcni;
	struct imc_pmu *pmu;
	struct imc_pmu_ref *ref;
	bool flag = false;

	if (event->attr.type != event->pmu->type)
		return -ENOENT;

	/* Sampling not supported */
	if (event->hw.sample_period)
		return -EINVAL;

	if (event->cpu < 0)
		return -EINVAL;

	pmu = imc_event_to_pmu(event);

	/* Sanity check for config (event offset) */
	if ((config & IMC_EVENT_OFFSET_MASK) > pmu->counter_mem_size)
		return -EINVAL;

	/*
	 * Nest HW counter memory resides in a per-chip reserve-memory (HOMER).
	 * Get the base memory addresss for this cpu.
	 */
	chip_id = cpu_to_chip_id(event->cpu);

	/* Return, if chip_id is not valid */
	if (chip_id < 0)
		return -ENODEV;

	pcni = pmu->mem_info;
	do {
		if (pcni->id == chip_id) {
			flag = true;
			break;
		}
		pcni++;
	} while (pcni->vbase != 0);

	if (!flag)
		return -ENODEV;

	/*
	 * Add the event offset to the base address.
	 */
	l_config = config & IMC_EVENT_OFFSET_MASK;
	event->hw.event_base = (u64)pcni->vbase + l_config;
	node_id = cpu_to_node(event->cpu);

	/*
	 * Get the imc_pmu_ref struct for this node.
	 * Take the mutex lock and then increment the count of nest pmu events
	 * inited.
	 */
	ref = get_nest_pmu_ref(event->cpu);
	if (!ref)
		return -EINVAL;

	mutex_lock(&ref->lock);
	if (ref->refc == 0) {
		rc = opal_imc_counters_start(OPAL_IMC_COUNTERS_NEST,
					     get_hard_smp_processor_id(event->cpu));
		if (rc) {
			mutex_unlock(&ref->lock);
			pr_err("nest-imc: Unable to start the counters for node %d\n",
									node_id);
			return rc;
		}
	}
	++ref->refc;
	mutex_unlock(&ref->lock);

	event->destroy = nest_imc_counters_release;
	return 0;
}

/*
 * core_imc_mem_init : Initializes memory for the current core.
 *
 * Uses alloc_pages_node() and uses the returned address as an argument to
 * an opal call to configure the pdbar. The address sent as an argument is
 * converted to physical address before the opal call is made. This is the
 * base address at which the core imc counters are populated.
 */
static int core_imc_mem_init(int cpu, int size)
{
	int nid, rc = 0, core_id = (cpu / threads_per_core);
	struct imc_mem_info *mem_info;

	/*
	 * alloc_pages_node() will allocate memory for core in the
	 * local node only.
	 */
	nid = cpu_to_node(cpu);
	mem_info = &core_imc_pmu->mem_info[core_id];
	mem_info->id = core_id;

	/* We need only vbase for core counters */
	mem_info->vbase = page_address(alloc_pages_node(nid,
					  GFP_KERNEL | __GFP_ZERO | __GFP_THISNODE |
					  __GFP_NOWARN, get_order(size)));
	if (!mem_info->vbase)
		return -ENOMEM;

	/* Init the mutex */
	core_imc_refc[core_id].id = core_id;
	mutex_init(&core_imc_refc[core_id].lock);

	rc = opal_imc_counters_init(OPAL_IMC_COUNTERS_CORE,
				__pa((void *)mem_info->vbase),
				get_hard_smp_processor_id(cpu));
	if (rc) {
		free_pages((u64)mem_info->vbase, get_order(size));
		mem_info->vbase = NULL;
	}

	return rc;
}

static bool is_core_imc_mem_inited(int cpu)
{
	struct imc_mem_info *mem_info;
	int core_id = (cpu / threads_per_core);

	mem_info = &core_imc_pmu->mem_info[core_id];
	if (!mem_info->vbase)
		return false;

	return true;
}

static int ppc_core_imc_cpu_online(unsigned int cpu)
{
	const struct cpumask *l_cpumask;
	static struct cpumask tmp_mask;
	int ret = 0;

	/* Get the cpumask for this core */
	l_cpumask = cpu_sibling_mask(cpu);

	/* If a cpu for this core is already set, then, don't do anything */
	if (cpumask_and(&tmp_mask, l_cpumask, &core_imc_cpumask))
		return 0;

	if (!is_core_imc_mem_inited(cpu)) {
		ret = core_imc_mem_init(cpu, core_imc_pmu->counter_mem_size);
		if (ret) {
			pr_info("core_imc memory allocation for cpu %d failed\n", cpu);
			return ret;
		}
	}

	/* set the cpu in the mask */
	cpumask_set_cpu(cpu, &core_imc_cpumask);
	return 0;
}

static int ppc_core_imc_cpu_offline(unsigned int cpu)
{
	unsigned int core_id;
	int ncpu;
	struct imc_pmu_ref *ref;

	/*
	 * clear this cpu out of the mask, if not present in the mask,
	 * don't bother doing anything.
	 */
	if (!cpumask_test_and_clear_cpu(cpu, &core_imc_cpumask))
		return 0;

	/*
	 * Check whether core_imc is registered. We could end up here
	 * if the cpuhotplug callback registration fails. i.e, callback
	 * invokes the offline path for all sucessfully registered cpus.
	 * At this stage, core_imc pmu will not be registered and we
	 * should return here.
	 *
	 * We return with a zero since this is not an offline failure.
	 * And cpuhp_setup_state() returns the actual failure reason
	 * to the caller, which inturn will call the cleanup routine.
	 */
	if (!core_imc_pmu->pmu.event_init)
		return 0;

	/* Find any online cpu in that core except the current "cpu" */
	ncpu = cpumask_any_but(cpu_sibling_mask(cpu), cpu);

	if (ncpu >= 0 && ncpu < nr_cpu_ids) {
		cpumask_set_cpu(ncpu, &core_imc_cpumask);
		perf_pmu_migrate_context(&core_imc_pmu->pmu, cpu, ncpu);
	} else {
		/*
		 * If this is the last cpu in this core then, skip taking refernce
		 * count mutex lock for this core and directly zero "refc" for
		 * this core.
		 */
		opal_imc_counters_stop(OPAL_IMC_COUNTERS_CORE,
				       get_hard_smp_processor_id(cpu));
		core_id = cpu / threads_per_core;
		ref = &core_imc_refc[core_id];
		if (!ref)
			return -EINVAL;

		ref->refc = 0;
	}
	return 0;
}

static int core_imc_pmu_cpumask_init(void)
{
	return cpuhp_setup_state(CPUHP_AP_PERF_POWERPC_CORE_IMC_ONLINE,
				 "perf/powerpc/imc_core:online",
				 ppc_core_imc_cpu_online,
				 ppc_core_imc_cpu_offline);
}

static void core_imc_counters_release(struct perf_event *event)
{
	int rc, core_id;
	struct imc_pmu_ref *ref;

	if (event->cpu < 0)
		return;
	/*
	 * See if we need to disable the IMC PMU.
	 * If no events are currently in use, then we have to take a
	 * mutex to ensure that we don't race with another task doing
	 * enable or disable the core counters.
	 */
	core_id = event->cpu / threads_per_core;

	/* Take the mutex lock and decrement the refernce count for this core */
	ref = &core_imc_refc[core_id];
	if (!ref)
		return;

	mutex_lock(&ref->lock);
	if (ref->refc == 0) {
		/*
		 * The scenario where this is true is, when perf session is
		 * started, followed by offlining of all cpus in a given core.
		 *
		 * In the cpuhotplug offline path, ppc_core_imc_cpu_offline()
		 * function set the ref->count to zero, if the cpu which is
		 * about to offline is the last cpu in a given core and make
		 * an OPAL call to disable the engine in that core.
		 *
		 */
		mutex_unlock(&ref->lock);
		return;
	}
	ref->refc--;
	if (ref->refc == 0) {
		rc = opal_imc_counters_stop(OPAL_IMC_COUNTERS_CORE,
					    get_hard_smp_processor_id(event->cpu));
		if (rc) {
			mutex_unlock(&ref->lock);
			pr_err("IMC: Unable to stop the counters for core %d\n", core_id);
			return;
		}
	} else if (ref->refc < 0) {
		WARN(1, "core-imc: Invalid event reference count\n");
		ref->refc = 0;
	}
	mutex_unlock(&ref->lock);
}

static int core_imc_event_init(struct perf_event *event)
{
	int core_id, rc;
	u64 config = event->attr.config;
	struct imc_mem_info *pcmi;
	struct imc_pmu *pmu;
	struct imc_pmu_ref *ref;

	if (event->attr.type != event->pmu->type)
		return -ENOENT;

	/* Sampling not supported */
	if (event->hw.sample_period)
		return -EINVAL;

	if (event->cpu < 0)
		return -EINVAL;

	event->hw.idx = -1;
	pmu = imc_event_to_pmu(event);

	/* Sanity check for config (event offset) */
	if (((config & IMC_EVENT_OFFSET_MASK) > pmu->counter_mem_size))
		return -EINVAL;

	if (!is_core_imc_mem_inited(event->cpu))
		return -ENODEV;

	core_id = event->cpu / threads_per_core;
	pcmi = &core_imc_pmu->mem_info[core_id];
	if ((!pcmi->vbase))
		return -ENODEV;

	/* Get the core_imc mutex for this core */
	ref = &core_imc_refc[core_id];
	if (!ref)
		return -EINVAL;

	/*
	 * Core pmu units are enabled only when it is used.
	 * See if this is triggered for the first time.
	 * If yes, take the mutex lock and enable the core counters.
	 * If not, just increment the count in core_imc_refc struct.
	 */
	mutex_lock(&ref->lock);
	if (ref->refc == 0) {
		rc = opal_imc_counters_start(OPAL_IMC_COUNTERS_CORE,
					     get_hard_smp_processor_id(event->cpu));
		if (rc) {
			mutex_unlock(&ref->lock);
			pr_err("core-imc: Unable to start the counters for core %d\n",
									core_id);
			return rc;
		}
	}
	++ref->refc;
	mutex_unlock(&ref->lock);

	event->hw.event_base = (u64)pcmi->vbase + (config & IMC_EVENT_OFFSET_MASK);
	event->destroy = core_imc_counters_release;
	return 0;
}

/*
 * Allocates a page of memory for each of the online cpus, and load
 * LDBAR with 0.
 * The physical base address of the page allocated for a cpu will be
 * written to the LDBAR for that cpu, when the thread-imc event
 * is added.
 *
 * LDBAR Register Layout:
 *
 *  0          4         8         12        16        20        24        28
 * | - - - - | - - - - | - - - - | - - - - | - - - - | - - - - | - - - - | - - - - |
 *   | |       [   ]    [                   Counter Address [8:50]
 *   | * Mode    |
 *   |           * PB Scope
 *   * Enable/Disable
 *
 *  32        36        40        44        48        52        56        60
 * | - - - - | - - - - | - - - - | - - - - | - - - - | - - - - | - - - - | - - - - |
 *           Counter Address [8:50]              ]
 *
 */
static int thread_imc_mem_alloc(int cpu_id, int size)
{
	u64 *local_mem = per_cpu(thread_imc_mem, cpu_id);
	int nid = cpu_to_node(cpu_id);

	if (!local_mem) {
		/*
		 * This case could happen only once at start, since we dont
		 * free the memory in cpu offline path.
		 */
		local_mem = page_address(alloc_pages_node(nid,
				  GFP_KERNEL | __GFP_ZERO | __GFP_THISNODE |
				  __GFP_NOWARN, get_order(size)));
		if (!local_mem)
			return -ENOMEM;

		per_cpu(thread_imc_mem, cpu_id) = local_mem;
	}

	mtspr(SPRN_LDBAR, 0);
	return 0;
}

static int ppc_thread_imc_cpu_online(unsigned int cpu)
{
	return thread_imc_mem_alloc(cpu, thread_imc_mem_size);
}

static int ppc_thread_imc_cpu_offline(unsigned int cpu)
{
	mtspr(SPRN_LDBAR, 0);
	return 0;
}

static int thread_imc_cpu_init(void)
{
	return cpuhp_setup_state(CPUHP_AP_PERF_POWERPC_THREAD_IMC_ONLINE,
			  "perf/powerpc/imc_thread:online",
			  ppc_thread_imc_cpu_online,
			  ppc_thread_imc_cpu_offline);
}

static int thread_imc_event_init(struct perf_event *event)
{
	u32 config = event->attr.config;
	struct task_struct *target;
	struct imc_pmu *pmu;

	if (event->attr.type != event->pmu->type)
		return -ENOENT;

	if (!capable(CAP_SYS_ADMIN))
		return -EACCES;

	/* Sampling not supported */
	if (event->hw.sample_period)
		return -EINVAL;

	event->hw.idx = -1;
	pmu = imc_event_to_pmu(event);

	/* Sanity check for config offset */
	if (((config & IMC_EVENT_OFFSET_MASK) > pmu->counter_mem_size))
		return -EINVAL;

	target = event->hw.target;
	if (!target)
		return -EINVAL;

	event->pmu->task_ctx_nr = perf_sw_context;
	return 0;
}

static bool is_thread_imc_pmu(struct perf_event *event)
{
	if (!strncmp(event->pmu->name, "thread_imc", strlen("thread_imc")))
		return true;

	return false;
}

static u64 * get_event_base_addr(struct perf_event *event)
{
	u64 addr;

	if (is_thread_imc_pmu(event)) {
		addr = (u64)per_cpu(thread_imc_mem, smp_processor_id());
		return (u64 *)(addr + (event->attr.config & IMC_EVENT_OFFSET_MASK));
	}

	return (u64 *)event->hw.event_base;
}

static void thread_imc_pmu_start_txn(struct pmu *pmu,
				     unsigned int txn_flags)
{
	if (txn_flags & ~PERF_PMU_TXN_ADD)
		return;
	perf_pmu_disable(pmu);
}

static void thread_imc_pmu_cancel_txn(struct pmu *pmu)
{
	perf_pmu_enable(pmu);
}

static int thread_imc_pmu_commit_txn(struct pmu *pmu)
{
	perf_pmu_enable(pmu);
	return 0;
}

static u64 imc_read_counter(struct perf_event *event)
{
	u64 *addr, data;

	/*
	 * In-Memory Collection (IMC) counters are free flowing counters.
	 * So we take a snapshot of the counter value on enable and save it
	 * to calculate the delta at later stage to present the event counter
	 * value.
	 */
	addr = get_event_base_addr(event);
	data = be64_to_cpu(READ_ONCE(*addr));
	local64_set(&event->hw.prev_count, data);

	return data;
}

static void imc_event_update(struct perf_event *event)
{
	u64 counter_prev, counter_new, final_count;

	counter_prev = local64_read(&event->hw.prev_count);
	counter_new = imc_read_counter(event);
	final_count = counter_new - counter_prev;

	/* Update the delta to the event count */
	local64_add(final_count, &event->count);
}

static void imc_event_start(struct perf_event *event, int flags)
{
	/*
	 * In Memory Counters are free flowing counters. HW or the microcode
	 * keeps adding to the counter offset in memory. To get event
	 * counter value, we snapshot the value here and we calculate
	 * delta at later point.
	 */
	imc_read_counter(event);
}

static void imc_event_stop(struct perf_event *event, int flags)
{
	/*
	 * Take a snapshot and calculate the delta and update
	 * the event counter values.
	 */
	imc_event_update(event);
}

static int imc_event_add(struct perf_event *event, int flags)
{
	if (flags & PERF_EF_START)
		imc_event_start(event, flags);

	return 0;
}

static int thread_imc_event_add(struct perf_event *event, int flags)
{
	int core_id;
	struct imc_pmu_ref *ref;
	u64 ldbar_value, *local_mem = per_cpu(thread_imc_mem, smp_processor_id());

	if (flags & PERF_EF_START)
		imc_event_start(event, flags);

	if (!is_core_imc_mem_inited(smp_processor_id()))
		return -EINVAL;

	core_id = smp_processor_id() / threads_per_core;
	ldbar_value = ((u64)local_mem & THREAD_IMC_LDBAR_MASK) | THREAD_IMC_ENABLE;
	mtspr(SPRN_LDBAR, ldbar_value);

	/*
	 * imc pmus are enabled only when it is used.
	 * See if this is triggered for the first time.
	 * If yes, take the mutex lock and enable the counters.
	 * If not, just increment the count in ref count struct.
	 */
	ref = &core_imc_refc[core_id];
	if (!ref)
		return -EINVAL;

	mutex_lock(&ref->lock);
	if (ref->refc == 0) {
		if (opal_imc_counters_start(OPAL_IMC_COUNTERS_CORE,
		    get_hard_smp_processor_id(smp_processor_id()))) {
			mutex_unlock(&ref->lock);
			pr_err("thread-imc: Unable to start the counter\
				for core %d\n", core_id);
			return -EINVAL;
		}
	}
	++ref->refc;
	mutex_unlock(&ref->lock);
	return 0;
}

static void thread_imc_event_del(struct perf_event *event, int flags)
{

	int core_id;
	struct imc_pmu_ref *ref;

	mtspr(SPRN_LDBAR, 0);

	core_id = smp_processor_id() / threads_per_core;
	ref = &core_imc_refc[core_id];

	mutex_lock(&ref->lock);
	ref->refc--;
	if (ref->refc == 0) {
		if (opal_imc_counters_stop(OPAL_IMC_COUNTERS_CORE,
		    get_hard_smp_processor_id(smp_processor_id()))) {
			mutex_unlock(&ref->lock);
			pr_err("thread-imc: Unable to stop the counters\
				for core %d\n", core_id);
			return;
		}
	} else if (ref->refc < 0) {
		ref->refc = 0;
	}
	mutex_unlock(&ref->lock);
	/*
	 * Take a snapshot and calculate the delta and update
	 * the event counter values.
	 */
	imc_event_update(event);
}

/*
 * Allocate a page of memory for each cpu, and load LDBAR with 0.
 */
static int trace_imc_mem_alloc(int cpu_id, int size)
{
	u64 *local_mem = per_cpu(trace_imc_mem, cpu_id);
	int phys_id = cpu_to_node(cpu_id), rc = 0;
	int core_id = (cpu_id / threads_per_core);

	if (!local_mem) {
		local_mem = page_address(alloc_pages_node(phys_id,
					GFP_KERNEL | __GFP_ZERO | __GFP_THISNODE |
					__GFP_NOWARN, get_order(size)));
		if (!local_mem)
			return -ENOMEM;
		per_cpu(trace_imc_mem, cpu_id) = local_mem;

		/* Initialise the counters for trace mode */
		rc = opal_imc_counters_init(OPAL_IMC_COUNTERS_TRACE, __pa((void *)local_mem),
					    get_hard_smp_processor_id(cpu_id));
		if (rc) {
			pr_info("IMC:opal init failed for trace imc\n");
			return rc;
		}
	}

	/* Init the mutex, if not already */
	trace_imc_refc[core_id].id = core_id;
	mutex_init(&trace_imc_refc[core_id].lock);

	mtspr(SPRN_LDBAR, 0);
	return 0;
}

static int ppc_trace_imc_cpu_online(unsigned int cpu)
{
	return trace_imc_mem_alloc(cpu, trace_imc_mem_size);
}

static int ppc_trace_imc_cpu_offline(unsigned int cpu)
{
	mtspr(SPRN_LDBAR, 0);
	return 0;
}

static int trace_imc_cpu_init(void)
{
	return cpuhp_setup_state(CPUHP_AP_PERF_POWERPC_TRACE_IMC_ONLINE,
			  "perf/powerpc/imc_trace:online",
			  ppc_trace_imc_cpu_online,
			  ppc_trace_imc_cpu_offline);
}

static u64 get_trace_imc_event_base_addr(void)
{
	return (u64)per_cpu(trace_imc_mem, smp_processor_id());
}

/*
 * Function to parse trace-imc data obtained
 * and to prepare the perf sample.
 */
static int trace_imc_prepare_sample(struct trace_imc_data *mem,
				    struct perf_sample_data *data,
				    u64 *prev_tb,
				    struct perf_event_header *header,
				    struct perf_event *event)
{
	/* Sanity checks for a valid record */
	if (be64_to_cpu(READ_ONCE(mem->tb1)) > *prev_tb)
		*prev_tb = be64_to_cpu(READ_ONCE(mem->tb1));
	else
		return -EINVAL;

	if ((be64_to_cpu(READ_ONCE(mem->tb1)) & IMC_TRACE_RECORD_TB1_MASK) !=
			 be64_to_cpu(READ_ONCE(mem->tb2)))
		return -EINVAL;

	/* Prepare perf sample */
	data->ip =  be64_to_cpu(READ_ONCE(mem->ip));
	data->period = event->hw.last_period;

	header->type = PERF_RECORD_SAMPLE;
	header->size = sizeof(*header) + event->header_size;
	header->misc = 0;

	if (is_kernel_addr(data->ip))
		header->misc |= PERF_RECORD_MISC_KERNEL;
	else
		header->misc |= PERF_RECORD_MISC_USER;

	perf_event_header__init_id(header, data, event);

	return 0;
}

static void dump_trace_imc_data(struct perf_event *event)
{
	struct trace_imc_data *mem;
	int i, ret;
	u64 prev_tb = 0;

	mem = (struct trace_imc_data *)get_trace_imc_event_base_addr();
	for (i = 0; i < (trace_imc_mem_size / sizeof(struct trace_imc_data));
		i++, mem++) {
		struct perf_sample_data data;
		struct perf_event_header header;

		ret = trace_imc_prepare_sample(mem, &data, &prev_tb, &header, event);
		if (ret) /* Exit, if not a valid record */
			break;
		else {
			/* If this is a valid record, create the sample */
			struct perf_output_handle handle;

			if (perf_output_begin(&handle, event, header.size))
				return;

			perf_output_sample(&handle, &header, &data, event);
			perf_output_end(&handle);
		}
	}
}

static int trace_imc_event_add(struct perf_event *event, int flags)
{
	int core_id = smp_processor_id() / threads_per_core;
	struct imc_pmu_ref *ref = NULL;
	u64 local_mem, ldbar_value;

	/* Set trace-imc bit in ldbar and load ldbar with per-thread memory address */
	local_mem = get_trace_imc_event_base_addr();
	ldbar_value = ((u64)local_mem & THREAD_IMC_LDBAR_MASK) | TRACE_IMC_ENABLE;

	if (core_imc_refc)
		ref = &core_imc_refc[core_id];
	if (!ref) {
		/* If core-imc is not enabled, use trace-imc reference count */
		if (trace_imc_refc)
			ref = &trace_imc_refc[core_id];
		if (!ref)
			return -EINVAL;
	}
	mtspr(SPRN_LDBAR, ldbar_value);
	mutex_lock(&ref->lock);
	if (ref->refc == 0) {
		if (opal_imc_counters_start(OPAL_IMC_COUNTERS_TRACE,
				get_hard_smp_processor_id(smp_processor_id()))) {
			mutex_unlock(&ref->lock);
			pr_err("trace-imc: Unable to start the counters for core %d\n", core_id);
			mtspr(SPRN_LDBAR, 0);
			return -EINVAL;
		}
	}
	++ref->refc;
	mutex_unlock(&ref->lock);

	return 0;
}

static void trace_imc_event_read(struct perf_event *event)
{
	return;
}

static void trace_imc_event_stop(struct perf_event *event, int flags)
{
	u64 local_mem = get_trace_imc_event_base_addr();
	dump_trace_imc_data(event);
	memset((void *)local_mem, 0, sizeof(u64));
}

static void trace_imc_event_start(struct perf_event *event, int flags)
{
	return;
}

static void trace_imc_event_del(struct perf_event *event, int flags)
{
	int core_id = smp_processor_id() / threads_per_core;
	struct imc_pmu_ref *ref = NULL;

	if (core_imc_refc)
		ref = &core_imc_refc[core_id];
	if (!ref) {
		/* If core-imc is not enabled, use trace-imc reference count */
		if (trace_imc_refc)
			ref = &trace_imc_refc[core_id];
		if (!ref)
			return;
	}
	mtspr(SPRN_LDBAR, 0);
	mutex_lock(&ref->lock);
	ref->refc--;
	if (ref->refc == 0) {
		if (opal_imc_counters_stop(OPAL_IMC_COUNTERS_TRACE,
				get_hard_smp_processor_id(smp_processor_id()))) {
			mutex_unlock(&ref->lock);
			pr_err("trace-imc: Unable to stop the counters for core %d\n", core_id);
			return;
		}
	} else if (ref->refc < 0) {
		ref->refc = 0;
	}
	mutex_unlock(&ref->lock);
	trace_imc_event_stop(event, flags);
}

static int trace_imc_event_init(struct perf_event *event)
{
	struct task_struct *target;

	if (event->attr.type != event->pmu->type)
		return -ENOENT;

	if (!capable(CAP_SYS_ADMIN))
		return -EACCES;

	/* Return if this is a couting event */
	if (event->attr.sample_period == 0)
		return -ENOENT;

	event->hw.idx = -1;
	target = event->hw.target;

	event->pmu->task_ctx_nr = perf_hw_context;
	return 0;
}

/* update_pmu_ops : Populate the appropriate operations for "pmu" */
static int update_pmu_ops(struct imc_pmu *pmu)
{
	pmu->pmu.task_ctx_nr = perf_invalid_context;
	pmu->pmu.add = imc_event_add;
	pmu->pmu.del = imc_event_stop;
	pmu->pmu.start = imc_event_start;
	pmu->pmu.stop = imc_event_stop;
	pmu->pmu.read = imc_event_update;
	pmu->pmu.attr_groups = pmu->attr_groups;
	pmu->pmu.capabilities = PERF_PMU_CAP_NO_EXCLUDE;
	pmu->attr_groups[IMC_FORMAT_ATTR] = &imc_format_group;

	switch (pmu->domain) {
	case IMC_DOMAIN_NEST:
		pmu->pmu.event_init = nest_imc_event_init;
		pmu->attr_groups[IMC_CPUMASK_ATTR] = &imc_pmu_cpumask_attr_group;
		break;
	case IMC_DOMAIN_CORE:
		pmu->pmu.event_init = core_imc_event_init;
		pmu->attr_groups[IMC_CPUMASK_ATTR] = &imc_pmu_cpumask_attr_group;
		break;
	case IMC_DOMAIN_THREAD:
		pmu->pmu.event_init = thread_imc_event_init;
		pmu->pmu.add = thread_imc_event_add;
		pmu->pmu.del = thread_imc_event_del;
		pmu->pmu.start_txn = thread_imc_pmu_start_txn;
		pmu->pmu.cancel_txn = thread_imc_pmu_cancel_txn;
		pmu->pmu.commit_txn = thread_imc_pmu_commit_txn;
		break;
	case IMC_DOMAIN_TRACE:
		pmu->pmu.event_init = trace_imc_event_init;
		pmu->pmu.add = trace_imc_event_add;
		pmu->pmu.del = trace_imc_event_del;
		pmu->pmu.start = trace_imc_event_start;
		pmu->pmu.stop = trace_imc_event_stop;
		pmu->pmu.read = trace_imc_event_read;
		pmu->attr_groups[IMC_FORMAT_ATTR] = &trace_imc_format_group;
	default:
		break;
	}

	return 0;
}

/* init_nest_pmu_ref: Initialize the imc_pmu_ref struct for all the nodes */
static int init_nest_pmu_ref(void)
{
	int nid, i, cpu;

	nest_imc_refc = kcalloc(num_possible_nodes(), sizeof(*nest_imc_refc),
								GFP_KERNEL);

	if (!nest_imc_refc)
		return -ENOMEM;

	i = 0;
	for_each_node(nid) {
		/*
		 * Mutex lock to avoid races while tracking the number of
		 * sessions using the chip's nest pmu units.
		 */
		mutex_init(&nest_imc_refc[i].lock);

		/*
		 * Loop to init the "id" with the node_id. Variable "i" initialized to
		 * 0 and will be used as index to the array. "i" will not go off the
		 * end of the array since the "for_each_node" loops for "N_POSSIBLE"
		 * nodes only.
		 */
		nest_imc_refc[i++].id = nid;
	}

	/*
	 * Loop to init the per_cpu "local_nest_imc_refc" with the proper
	 * "nest_imc_refc" index. This makes get_nest_pmu_ref() alot simple.
	 */
	for_each_possible_cpu(cpu) {
		nid = cpu_to_node(cpu);
		for (i = 0; i < num_possible_nodes(); i++) {
			if (nest_imc_refc[i].id == nid) {
				per_cpu(local_nest_imc_refc, cpu) = &nest_imc_refc[i];
				break;
			}
		}
	}
	return 0;
}

static void cleanup_all_core_imc_memory(void)
{
	int i, nr_cores = DIV_ROUND_UP(num_possible_cpus(), threads_per_core);
	struct imc_mem_info *ptr = core_imc_pmu->mem_info;
	int size = core_imc_pmu->counter_mem_size;

	/* mem_info will never be NULL */
	for (i = 0; i < nr_cores; i++) {
		if (ptr[i].vbase)
			free_pages((u64)ptr[i].vbase, get_order(size));
	}

	kfree(ptr);
	kfree(core_imc_refc);
}

static void thread_imc_ldbar_disable(void *dummy)
{
	/*
	 * By Zeroing LDBAR, we disable thread-imc
	 * updates.
	 */
	mtspr(SPRN_LDBAR, 0);
}

void thread_imc_disable(void)
{
	on_each_cpu(thread_imc_ldbar_disable, NULL, 1);
}

static void cleanup_all_thread_imc_memory(void)
{
	int i, order = get_order(thread_imc_mem_size);

	for_each_online_cpu(i) {
		if (per_cpu(thread_imc_mem, i))
			free_pages((u64)per_cpu(thread_imc_mem, i), order);

	}
}

static void cleanup_all_trace_imc_memory(void)
{
	int i, order = get_order(trace_imc_mem_size);

	for_each_online_cpu(i) {
		if (per_cpu(trace_imc_mem, i))
			free_pages((u64)per_cpu(trace_imc_mem, i), order);

	}
	kfree(trace_imc_refc);
}

/* Function to free the attr_groups which are dynamically allocated */
static void imc_common_mem_free(struct imc_pmu *pmu_ptr)
{
	if (pmu_ptr->attr_groups[IMC_EVENT_ATTR])
		kfree(pmu_ptr->attr_groups[IMC_EVENT_ATTR]->attrs);
	kfree(pmu_ptr->attr_groups[IMC_EVENT_ATTR]);
}

/*
 * Common function to unregister cpu hotplug callback and
 * free the memory.
 * TODO: Need to handle pmu unregistering, which will be
 * done in followup series.
 */
static void imc_common_cpuhp_mem_free(struct imc_pmu *pmu_ptr)
{
	if (pmu_ptr->domain == IMC_DOMAIN_NEST) {
		mutex_lock(&nest_init_lock);
		if (nest_pmus == 1) {
			cpuhp_remove_state(CPUHP_AP_PERF_POWERPC_NEST_IMC_ONLINE);
			kfree(nest_imc_refc);
			kfree(per_nest_pmu_arr);
			per_nest_pmu_arr = NULL;
		}

		if (nest_pmus > 0)
			nest_pmus--;
		mutex_unlock(&nest_init_lock);
	}

	/* Free core_imc memory */
	if (pmu_ptr->domain == IMC_DOMAIN_CORE) {
		cpuhp_remove_state(CPUHP_AP_PERF_POWERPC_CORE_IMC_ONLINE);
		cleanup_all_core_imc_memory();
	}

	/* Free thread_imc memory */
	if (pmu_ptr->domain == IMC_DOMAIN_THREAD) {
		cpuhp_remove_state(CPUHP_AP_PERF_POWERPC_THREAD_IMC_ONLINE);
		cleanup_all_thread_imc_memory();
	}

	if (pmu_ptr->domain == IMC_DOMAIN_TRACE) {
		cpuhp_remove_state(CPUHP_AP_PERF_POWERPC_TRACE_IMC_ONLINE);
		cleanup_all_trace_imc_memory();
	}
}

/*
 * Function to unregister thread-imc if core-imc
 * is not registered.
 */
void unregister_thread_imc(void)
{
	imc_common_cpuhp_mem_free(thread_imc_pmu);
	imc_common_mem_free(thread_imc_pmu);
	perf_pmu_unregister(&thread_imc_pmu->pmu);
}

/*
 * imc_mem_init : Function to support memory allocation for core imc.
 */
static int imc_mem_init(struct imc_pmu *pmu_ptr, struct device_node *parent,
								int pmu_index)
{
	const char *s;
	int nr_cores, cpu, res = -ENOMEM;

	if (of_property_read_string(parent, "name", &s))
		return -ENODEV;

	switch (pmu_ptr->domain) {
	case IMC_DOMAIN_NEST:
		/* Update the pmu name */
		pmu_ptr->pmu.name = kasprintf(GFP_KERNEL, "%s%s_imc", "nest_", s);
		if (!pmu_ptr->pmu.name)
			goto err;

		/* Needed for hotplug/migration */
		if (!per_nest_pmu_arr) {
			per_nest_pmu_arr = kcalloc(get_max_nest_dev() + 1,
						sizeof(struct imc_pmu *),
						GFP_KERNEL);
			if (!per_nest_pmu_arr)
				goto err;
		}
		per_nest_pmu_arr[pmu_index] = pmu_ptr;
		break;
	case IMC_DOMAIN_CORE:
		/* Update the pmu name */
		pmu_ptr->pmu.name = kasprintf(GFP_KERNEL, "%s%s", s, "_imc");
		if (!pmu_ptr->pmu.name)
			goto err;

		nr_cores = DIV_ROUND_UP(num_possible_cpus(), threads_per_core);
		pmu_ptr->mem_info = kcalloc(nr_cores, sizeof(struct imc_mem_info),
								GFP_KERNEL);

		if (!pmu_ptr->mem_info)
			goto err;

		core_imc_refc = kcalloc(nr_cores, sizeof(struct imc_pmu_ref),
								GFP_KERNEL);

		if (!core_imc_refc) {
			kfree(pmu_ptr->mem_info);
			goto err;
		}

		core_imc_pmu = pmu_ptr;
		break;
	case IMC_DOMAIN_THREAD:
		/* Update the pmu name */
		pmu_ptr->pmu.name = kasprintf(GFP_KERNEL, "%s%s", s, "_imc");
		if (!pmu_ptr->pmu.name)
			goto err;

		thread_imc_mem_size = pmu_ptr->counter_mem_size;
		for_each_online_cpu(cpu) {
			res = thread_imc_mem_alloc(cpu, pmu_ptr->counter_mem_size);
			if (res) {
				cleanup_all_thread_imc_memory();
				goto err;
			}
		}

		thread_imc_pmu = pmu_ptr;
		break;
	case IMC_DOMAIN_TRACE:
		/* Update the pmu name */
		pmu_ptr->pmu.name = kasprintf(GFP_KERNEL, "%s%s", s, "_imc");
		if (!pmu_ptr->pmu.name)
			return -ENOMEM;

		nr_cores = DIV_ROUND_UP(num_possible_cpus(), threads_per_core);
		trace_imc_refc = kcalloc(nr_cores, sizeof(struct imc_pmu_ref),
								GFP_KERNEL);
		if (!trace_imc_refc)
			return -ENOMEM;

		trace_imc_mem_size = pmu_ptr->counter_mem_size;
		for_each_online_cpu(cpu) {
			res = trace_imc_mem_alloc(cpu, trace_imc_mem_size);
			if (res) {
				cleanup_all_trace_imc_memory();
				goto err;
			}
		}
		break;
	default:
		return -EINVAL;
	}

	return 0;
err:
	return res;
}

/*
 * init_imc_pmu : Setup and register the IMC pmu device.
 *
 * @parent:	Device tree unit node
 * @pmu_ptr:	memory allocated for this pmu
 * @pmu_idx:	Count of nest pmc registered
 *
 * init_imc_pmu() setup pmu cpumask and registers for a cpu hotplug callback.
 * Handles failure cases and accordingly frees memory.
 */
int init_imc_pmu(struct device_node *parent, struct imc_pmu *pmu_ptr, int pmu_idx)
{
	int ret;

	ret = imc_mem_init(pmu_ptr, parent, pmu_idx);
	if (ret)
		goto err_free_mem;

	switch (pmu_ptr->domain) {
	case IMC_DOMAIN_NEST:
		/*
		* Nest imc pmu need only one cpu per chip, we initialize the
		* cpumask for the first nest imc pmu and use the same for the
		* rest. To handle the cpuhotplug callback unregister, we track
		* the number of nest pmus in "nest_pmus".
		*/
		mutex_lock(&nest_init_lock);
		if (nest_pmus == 0) {
			ret = init_nest_pmu_ref();
			if (ret) {
				mutex_unlock(&nest_init_lock);
				kfree(per_nest_pmu_arr);
				per_nest_pmu_arr = NULL;
				goto err_free_mem;
			}
			/* Register for cpu hotplug notification. */
			ret = nest_pmu_cpumask_init();
			if (ret) {
				mutex_unlock(&nest_init_lock);
				kfree(nest_imc_refc);
				kfree(per_nest_pmu_arr);
				per_nest_pmu_arr = NULL;
				goto err_free_mem;
			}
		}
		nest_pmus++;
		mutex_unlock(&nest_init_lock);
		break;
	case IMC_DOMAIN_CORE:
		ret = core_imc_pmu_cpumask_init();
		if (ret) {
			cleanup_all_core_imc_memory();
			goto err_free_mem;
		}

		break;
	case IMC_DOMAIN_THREAD:
		ret = thread_imc_cpu_init();
		if (ret) {
			cleanup_all_thread_imc_memory();
			goto err_free_mem;
		}

		break;
	case IMC_DOMAIN_TRACE:
		ret = trace_imc_cpu_init();
		if (ret) {
			cleanup_all_trace_imc_memory();
			goto err_free_mem;
		}

		break;
	default:
		return  -EINVAL;	/* Unknown domain */
	}

	ret = update_events_in_group(parent, pmu_ptr);
	if (ret)
		goto err_free_cpuhp_mem;

	ret = update_pmu_ops(pmu_ptr);
	if (ret)
		goto err_free_cpuhp_mem;

	ret = perf_pmu_register(&pmu_ptr->pmu, pmu_ptr->pmu.name, -1);
	if (ret)
		goto err_free_cpuhp_mem;

	pr_debug("%s performance monitor hardware support registered\n",
							pmu_ptr->pmu.name);

	return 0;

err_free_cpuhp_mem:
	imc_common_cpuhp_mem_free(pmu_ptr);
err_free_mem:
	imc_common_mem_free(pmu_ptr);
	return ret;
}<|MERGE_RESOLUTION|>--- conflicted
+++ resolved
@@ -39,14 +39,11 @@
 static struct imc_pmu *thread_imc_pmu;
 static int thread_imc_mem_size;
 
-<<<<<<< HEAD
-=======
 /* Trace IMC data structures */
 static DEFINE_PER_CPU(u64 *, trace_imc_mem);
 static struct imc_pmu_ref *trace_imc_refc;
 static int trace_imc_mem_size;
 
->>>>>>> 0ecfebd2
 static struct imc_pmu *imc_event_to_pmu(struct perf_event *event)
 {
 	return container_of(event->pmu, struct imc_pmu, pmu);
