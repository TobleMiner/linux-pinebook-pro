/* CPU control.
 * (C) 2001, 2002, 2003, 2004 Rusty Russell
 *
 * This code is licenced under the GPL.
 */
#include <linux/proc_fs.h>
#include <linux/smp.h>
#include <linux/init.h>
#include <linux/notifier.h>
#include <linux/sched.h>
#include <linux/unistd.h>
#include <linux/cpu.h>
#include <linux/module.h>
#include <linux/kthread.h>
#include <linux/stop_machine.h>
#include <linux/mutex.h>

/*
 * Represents all cpu's present in the system
 * In systems capable of hotplug, this map could dynamically grow
 * as new cpu's are detected in the system via any platform specific
 * method, such as ACPI for e.g.
 */
cpumask_t cpu_present_map __read_mostly;
EXPORT_SYMBOL(cpu_present_map);

#ifndef CONFIG_SMP

/*
 * Represents all cpu's that are currently online.
 */
cpumask_t cpu_online_map __read_mostly = CPU_MASK_ALL;
EXPORT_SYMBOL(cpu_online_map);

cpumask_t cpu_possible_map __read_mostly = CPU_MASK_ALL;
EXPORT_SYMBOL(cpu_possible_map);

#else /* CONFIG_SMP */

/* Serializes the updates to cpu_online_map, cpu_present_map */
static DEFINE_MUTEX(cpu_add_remove_lock);

static __cpuinitdata RAW_NOTIFIER_HEAD(cpu_chain);

/* If set, cpu_up and cpu_down will return -EBUSY and do nothing.
 * Should always be manipulated under cpu_add_remove_lock
 */
static int cpu_hotplug_disabled;

static struct {
	struct task_struct *active_writer;
	struct mutex lock; /* Synchronizes accesses to refcount, */
	/*
	 * Also blocks the new readers during
	 * an ongoing cpu hotplug operation.
	 */
	int refcount;
} cpu_hotplug;

void __init cpu_hotplug_init(void)
{
	cpu_hotplug.active_writer = NULL;
	mutex_init(&cpu_hotplug.lock);
	cpu_hotplug.refcount = 0;
}

cpumask_t cpu_active_map;

#ifdef CONFIG_HOTPLUG_CPU

void get_online_cpus(void)
{
	might_sleep();
	if (cpu_hotplug.active_writer == current)
		return;
	mutex_lock(&cpu_hotplug.lock);
	cpu_hotplug.refcount++;
	mutex_unlock(&cpu_hotplug.lock);

}
EXPORT_SYMBOL_GPL(get_online_cpus);

void put_online_cpus(void)
{
	if (cpu_hotplug.active_writer == current)
		return;
	mutex_lock(&cpu_hotplug.lock);
	if (!--cpu_hotplug.refcount && unlikely(cpu_hotplug.active_writer))
		wake_up_process(cpu_hotplug.active_writer);
	mutex_unlock(&cpu_hotplug.lock);

}
EXPORT_SYMBOL_GPL(put_online_cpus);

#endif	/* CONFIG_HOTPLUG_CPU */

/*
 * The following two API's must be used when attempting
 * to serialize the updates to cpu_online_map, cpu_present_map.
 */
void cpu_maps_update_begin(void)
{
	mutex_lock(&cpu_add_remove_lock);
}

void cpu_maps_update_done(void)
{
	mutex_unlock(&cpu_add_remove_lock);
}

/*
 * This ensures that the hotplug operation can begin only when the
 * refcount goes to zero.
 *
 * Note that during a cpu-hotplug operation, the new readers, if any,
 * will be blocked by the cpu_hotplug.lock
 *
 * Since cpu_hotplug_begin() is always called after invoking
 * cpu_maps_update_begin(), we can be sure that only one writer is active.
 *
 * Note that theoretically, there is a possibility of a livelock:
 * - Refcount goes to zero, last reader wakes up the sleeping
 *   writer.
 * - Last reader unlocks the cpu_hotplug.lock.
 * - A new reader arrives at this moment, bumps up the refcount.
 * - The writer acquires the cpu_hotplug.lock finds the refcount
 *   non zero and goes to sleep again.
 *
 * However, this is very difficult to achieve in practice since
 * get_online_cpus() not an api which is called all that often.
 *
 */
static void cpu_hotplug_begin(void)
{
	cpu_hotplug.active_writer = current;

	for (;;) {
		mutex_lock(&cpu_hotplug.lock);
		if (likely(!cpu_hotplug.refcount))
			break;
		__set_current_state(TASK_UNINTERRUPTIBLE);
		mutex_unlock(&cpu_hotplug.lock);
		schedule();
	}
}

static void cpu_hotplug_done(void)
{
	cpu_hotplug.active_writer = NULL;
	mutex_unlock(&cpu_hotplug.lock);
}
/* Need to know about CPUs going up/down? */
int __ref register_cpu_notifier(struct notifier_block *nb)
{
	int ret;
	cpu_maps_update_begin();
	ret = raw_notifier_chain_register(&cpu_chain, nb);
	cpu_maps_update_done();
	return ret;
}

#ifdef CONFIG_HOTPLUG_CPU

EXPORT_SYMBOL(register_cpu_notifier);

void __ref unregister_cpu_notifier(struct notifier_block *nb)
{
	cpu_maps_update_begin();
	raw_notifier_chain_unregister(&cpu_chain, nb);
	cpu_maps_update_done();
}
EXPORT_SYMBOL(unregister_cpu_notifier);

static inline void check_for_tasks(int cpu)
{
	struct task_struct *p;

	write_lock_irq(&tasklist_lock);
	for_each_process(p) {
		if (task_cpu(p) == cpu &&
		    (!cputime_eq(p->utime, cputime_zero) ||
		     !cputime_eq(p->stime, cputime_zero)))
			printk(KERN_WARNING "Task %s (pid = %d) is on cpu %d\
				(state = %ld, flags = %x) \n",
				 p->comm, task_pid_nr(p), cpu,
				 p->state, p->flags);
	}
	write_unlock_irq(&tasklist_lock);
}

struct take_cpu_down_param {
	unsigned long mod;
	void *hcpu;
};

/* Take this CPU down. */
static int __ref take_cpu_down(void *_param)
{
	struct take_cpu_down_param *param = _param;
	int err;

	/* Ensure this CPU doesn't handle any more interrupts. */
	err = __cpu_disable();
	if (err < 0)
		return err;

	raw_notifier_call_chain(&cpu_chain, CPU_DYING | param->mod,
				param->hcpu);

	/* Force idle task to run as soon as we yield: it should
	   immediately notice cpu is offline and die quickly. */
	sched_idle_next();
	return 0;
}

/* Requires cpu_add_remove_lock to be held */
static int __ref _cpu_down(unsigned int cpu, int tasks_frozen)
{
	int err, nr_calls = 0;
	cpumask_t old_allowed, tmp;
	void *hcpu = (void *)(long)cpu;
	unsigned long mod = tasks_frozen ? CPU_TASKS_FROZEN : 0;
	struct take_cpu_down_param tcd_param = {
		.mod = mod,
		.hcpu = hcpu,
	};

	if (num_online_cpus() == 1)
		return -EBUSY;

	if (!cpu_online(cpu))
		return -EINVAL;

	cpu_hotplug_begin();
	err = __raw_notifier_call_chain(&cpu_chain, CPU_DOWN_PREPARE | mod,
					hcpu, -1, &nr_calls);
	if (err == NOTIFY_BAD) {
		nr_calls--;
		__raw_notifier_call_chain(&cpu_chain, CPU_DOWN_FAILED | mod,
					  hcpu, nr_calls, NULL);
		printk("%s: attempt to take down CPU %u failed\n",
				__func__, cpu);
		err = -EINVAL;
		goto out_release;
	}

	/* Ensure that we are not runnable on dying cpu */
	old_allowed = current->cpus_allowed;
	cpus_setall(tmp);
	cpu_clear(cpu, tmp);
	set_cpus_allowed_ptr(current, &tmp);
	tmp = cpumask_of_cpu(cpu);

	err = __stop_machine(take_cpu_down, &tcd_param, &tmp);
	if (err) {
		/* CPU didn't die: tell everyone.  Can't complain. */
		if (raw_notifier_call_chain(&cpu_chain, CPU_DOWN_FAILED | mod,
					    hcpu) == NOTIFY_BAD)
			BUG();

		goto out_allowed;
	}
	BUG_ON(cpu_online(cpu));

	/* Wait for it to sleep (leaving idle task). */
	while (!idle_cpu(cpu))
		yield();

	/* This actually kills the CPU. */
	__cpu_die(cpu);

	/* CPU is completely dead: tell everyone.  Too late to complain. */
	if (raw_notifier_call_chain(&cpu_chain, CPU_DEAD | mod,
				    hcpu) == NOTIFY_BAD)
		BUG();

	check_for_tasks(cpu);

out_allowed:
	set_cpus_allowed_ptr(current, &old_allowed);
out_release:
	cpu_hotplug_done();
	if (!err) {
		if (raw_notifier_call_chain(&cpu_chain, CPU_POST_DEAD | mod,
					    hcpu) == NOTIFY_BAD)
			BUG();
	}
	return err;
}

int __ref cpu_down(unsigned int cpu)
{
	int err = 0;

	cpu_maps_update_begin();

	if (cpu_hotplug_disabled) {
		err = -EBUSY;
		goto out;
	}

	cpu_clear(cpu, cpu_active_map);

	/*
	 * Make sure the all cpus did the reschedule and are not
	 * using stale version of the cpu_active_map.
	 * This is not strictly necessary becuase stop_machine()
	 * that we run down the line already provides the required
	 * synchronization. But it's really a side effect and we do not
	 * want to depend on the innards of the stop_machine here.
	 */
	synchronize_sched();

	err = _cpu_down(cpu, 0);

	if (cpu_online(cpu))
		cpu_set(cpu, cpu_active_map);

out:
	cpu_maps_update_done();
	return err;
}
EXPORT_SYMBOL(cpu_down);
#endif /*CONFIG_HOTPLUG_CPU*/

/* Requires cpu_add_remove_lock to be held */
static int __cpuinit _cpu_up(unsigned int cpu, int tasks_frozen)
{
	int ret, nr_calls = 0;
	void *hcpu = (void *)(long)cpu;
	unsigned long mod = tasks_frozen ? CPU_TASKS_FROZEN : 0;

	if (cpu_online(cpu) || !cpu_present(cpu))
		return -EINVAL;

	cpu_hotplug_begin();
	ret = __raw_notifier_call_chain(&cpu_chain, CPU_UP_PREPARE | mod, hcpu,
							-1, &nr_calls);
	if (ret == NOTIFY_BAD) {
		nr_calls--;
		printk("%s: attempt to bring up CPU %u failed\n",
				__func__, cpu);
		ret = -EINVAL;
		goto out_notify;
	}

	/* Arch-specific enabling code. */
	ret = __cpu_up(cpu);
	if (ret != 0)
		goto out_notify;
	BUG_ON(!cpu_online(cpu));

	cpu_set(cpu, cpu_active_map);

	/* Now call notifier in preparation. */
	raw_notifier_call_chain(&cpu_chain, CPU_ONLINE | mod, hcpu);

out_notify:
	if (ret != 0)
		__raw_notifier_call_chain(&cpu_chain,
				CPU_UP_CANCELED | mod, hcpu, nr_calls, NULL);
	cpu_hotplug_done();

	return ret;
}

int __cpuinit cpu_up(unsigned int cpu)
{
	int err = 0;
	if (!cpu_isset(cpu, cpu_possible_map)) {
		printk(KERN_ERR "can't online cpu %d because it is not "
			"configured as may-hotadd at boot time\n", cpu);
#if defined(CONFIG_IA64) || defined(CONFIG_X86_64)
		printk(KERN_ERR "please check additional_cpus= boot "
				"parameter\n");
#endif
		return -EINVAL;
	}

	cpu_maps_update_begin();

	if (cpu_hotplug_disabled) {
		err = -EBUSY;
		goto out;
	}

	err = _cpu_up(cpu, 0);

out:
	cpu_maps_update_done();
	return err;
}

#ifdef CONFIG_PM_SLEEP_SMP
static cpumask_t frozen_cpus;

int disable_nonboot_cpus(void)
{
	int cpu, first_cpu, error = 0;

	cpu_maps_update_begin();
	first_cpu = first_cpu(cpu_online_map);
	/* We take down all of the non-boot CPUs in one shot to avoid races
	 * with the userspace trying to use the CPU hotplug at the same time
	 */
	cpus_clear(frozen_cpus);
	printk("Disabling non-boot CPUs ...\n");
	for_each_online_cpu(cpu) {
		if (cpu == first_cpu)
			continue;
		error = _cpu_down(cpu, 1);
		if (!error) {
			cpu_set(cpu, frozen_cpus);
			printk("CPU%d is down\n", cpu);
		} else {
			printk(KERN_ERR "Error taking CPU%d down: %d\n",
				cpu, error);
			break;
		}
	}
	if (!error) {
		BUG_ON(num_online_cpus() > 1);
		/* Make sure the CPUs won't be enabled by someone else */
		cpu_hotplug_disabled = 1;
	} else {
		printk(KERN_ERR "Non-boot CPUs are not disabled\n");
	}
	cpu_maps_update_done();
	return error;
}

void __ref enable_nonboot_cpus(void)
{
	int cpu, error;

	/* Allow everyone to use the CPU hotplug again */
	cpu_maps_update_begin();
	cpu_hotplug_disabled = 0;
	if (cpus_empty(frozen_cpus))
		goto out;

	printk("Enabling non-boot CPUs ...\n");
	for_each_cpu_mask_nr(cpu, frozen_cpus) {
		error = _cpu_up(cpu, 1);
		if (!error) {
			printk("CPU%d is up\n", cpu);
			continue;
		}
		printk(KERN_WARNING "Error taking CPU%d up: %d\n", cpu, error);
	}
	cpus_clear(frozen_cpus);
out:
	cpu_maps_update_done();
}
#endif /* CONFIG_PM_SLEEP_SMP */

/**
 * notify_cpu_starting(cpu) - call the CPU_STARTING notifiers
 * @cpu: cpu that just started
 *
 * This function calls the cpu_chain notifiers with CPU_STARTING.
 * It must be called by the arch code on the new cpu, before the new cpu
 * enables interrupts and before the "boot" cpu returns from __cpu_up().
 */
<<<<<<< HEAD
void notify_cpu_starting(unsigned int cpu)
=======
void __cpuinit notify_cpu_starting(unsigned int cpu)
>>>>>>> c07f62e5
{
	unsigned long val = CPU_STARTING;

#ifdef CONFIG_PM_SLEEP_SMP
	if (cpu_isset(cpu, frozen_cpus))
		val = CPU_STARTING_FROZEN;
#endif /* CONFIG_PM_SLEEP_SMP */
	raw_notifier_call_chain(&cpu_chain, val, (void *)(long)cpu);
}

#endif /* CONFIG_SMP */

/*
 * cpu_bit_bitmap[] is a special, "compressed" data structure that
 * represents all NR_CPUS bits binary values of 1<<nr.
 *
 * It is used by cpumask_of_cpu() to get a constant address to a CPU
 * mask value that has a single bit set only.
 */

/* cpu_bit_bitmap[0] is empty - so we can back into it */
#define MASK_DECLARE_1(x)	[x+1][0] = 1UL << (x)
#define MASK_DECLARE_2(x)	MASK_DECLARE_1(x), MASK_DECLARE_1(x+1)
#define MASK_DECLARE_4(x)	MASK_DECLARE_2(x), MASK_DECLARE_2(x+2)
#define MASK_DECLARE_8(x)	MASK_DECLARE_4(x), MASK_DECLARE_4(x+4)

const unsigned long cpu_bit_bitmap[BITS_PER_LONG+1][BITS_TO_LONGS(NR_CPUS)] = {

	MASK_DECLARE_8(0),	MASK_DECLARE_8(8),
	MASK_DECLARE_8(16),	MASK_DECLARE_8(24),
#if BITS_PER_LONG > 32
	MASK_DECLARE_8(32),	MASK_DECLARE_8(40),
	MASK_DECLARE_8(48),	MASK_DECLARE_8(56),
#endif
};
EXPORT_SYMBOL_GPL(cpu_bit_bitmap);

const DECLARE_BITMAP(cpu_all_bits, NR_CPUS) = CPU_BITS_ALL;
EXPORT_SYMBOL(cpu_all_bits);<|MERGE_RESOLUTION|>--- conflicted
+++ resolved
@@ -462,11 +462,7 @@
  * It must be called by the arch code on the new cpu, before the new cpu
  * enables interrupts and before the "boot" cpu returns from __cpu_up().
  */
-<<<<<<< HEAD
-void notify_cpu_starting(unsigned int cpu)
-=======
 void __cpuinit notify_cpu_starting(unsigned int cpu)
->>>>>>> c07f62e5
 {
 	unsigned long val = CPU_STARTING;
 
