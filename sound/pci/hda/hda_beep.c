/*
 * Digital Beep Input Interface for HD-audio codec
 *
 * Author: Matthew Ranostay <mranostay@embeddedalley.com>
 * Copyright (c) 2008 Embedded Alley Solutions Inc
 *
 *  This driver is free software; you can redistribute it and/or modify
 *  it under the terms of the GNU General Public License as published by
 *  the Free Software Foundation; either version 2 of the License, or
 *  (at your option) any later version.
 *
 *  This driver is distributed in the hope that it will be useful,
 *  but WITHOUT ANY WARRANTY; without even the implied warranty of
 *  MERCHANTABILITY or FITNESS FOR A PARTICULAR PURPOSE.  See the
 *  GNU General Public License for more details.
 *
 *  You should have received a copy of the GNU General Public License
 *  along with this program; if not, write to the Free Software
 *  Foundation, Inc., 59 Temple Place, Suite 330, Boston, MA  02111-1307 USA
 */

#include <linux/input.h>
#include <linux/pci.h>
#include <linux/slab.h>
#include <linux/workqueue.h>
#include <linux/export.h>
#include <sound/core.h>
#include "hda_beep.h"
#include "hda_local.h"

enum {
	DIGBEEP_HZ_STEP = 46875,	/* 46.875 Hz */
	DIGBEEP_HZ_MIN = 93750,		/* 93.750 Hz */
	DIGBEEP_HZ_MAX = 12000000,	/* 12 KHz */
};

static void snd_hda_generate_beep(struct work_struct *work)
{
	struct hda_beep *beep =
		container_of(work, struct hda_beep, beep_work);
	struct hda_codec *codec = beep->codec;

	if (!beep->enabled)
		return;

	/* generate tone */
	snd_hda_codec_write(codec, beep->nid, 0,
			AC_VERB_SET_BEEP_CONTROL, beep->tone);
}

/* (non-standard) Linear beep tone calculation for IDT/STAC codecs 
 *
 * The tone frequency of beep generator on IDT/STAC codecs is
 * defined from the 8bit tone parameter, in Hz,
 *    freq = 48000 * (257 - tone) / 1024
 * that is from 12kHz to 93.75Hz in steps of 46.875 Hz
 */
static int beep_linear_tone(struct hda_beep *beep, int hz)
{
	if (hz <= 0)
		return 0;
	hz *= 1000; /* fixed point */
	hz = hz - DIGBEEP_HZ_MIN
		+ DIGBEEP_HZ_STEP / 2; /* round to nearest step */
	if (hz < 0)
		hz = 0; /* turn off PC beep*/
	else if (hz >= (DIGBEEP_HZ_MAX - DIGBEEP_HZ_MIN))
		hz = 1; /* max frequency */
	else {
		hz /= DIGBEEP_HZ_STEP;
		hz = 255 - hz;
	}
	return hz;
}

/* HD-audio standard beep tone parameter calculation
 *
 * The tone frequency in Hz is calculated as
 *   freq = 48000 / (tone * 4)
 * from 47Hz to 12kHz
 */
static int beep_standard_tone(struct hda_beep *beep, int hz)
{
	if (hz <= 0)
		return 0; /* disabled */
	hz = 12000 / hz;
	if (hz > 0xff)
		return 0xff;
	if (hz <= 0)
		return 1;
	return hz;
}

static int snd_hda_beep_event(struct input_dev *dev, unsigned int type,
				unsigned int code, int hz)
{
	struct hda_beep *beep = input_get_drvdata(dev);

	switch (code) {
	case SND_BELL:
		if (hz)
			hz = 1000;
	case SND_TONE:
		if (beep->linear_tone)
			beep->tone = beep_linear_tone(beep, hz);
		else
			beep->tone = beep_standard_tone(beep, hz);
		break;
	default:
		return -1;
	}

	/* schedule beep event */
	schedule_work(&beep->beep_work);
	return 0;
}

static void snd_hda_do_detach(struct hda_beep *beep)
{
	input_unregister_device(beep->dev);
	beep->dev = NULL;
	cancel_work_sync(&beep->beep_work);
	/* turn off beep for sure */
	snd_hda_codec_write(beep->codec, beep->nid, 0,
				  AC_VERB_SET_BEEP_CONTROL, 0);
}

static int snd_hda_do_attach(struct hda_beep *beep)
{
	struct input_dev *input_dev;
	struct hda_codec *codec = beep->codec;
	int err;

	input_dev = input_allocate_device();
	if (!input_dev) {
		printk(KERN_INFO "hda_beep: unable to allocate input device\n");
		return -ENOMEM;
	}

	/* setup digital beep device */
	input_dev->name = "HDA Digital PCBeep";
	input_dev->phys = beep->phys;
	input_dev->id.bustype = BUS_PCI;

	input_dev->id.vendor = codec->vendor_id >> 16;
	input_dev->id.product = codec->vendor_id & 0xffff;
	input_dev->id.version = 0x01;

	input_dev->evbit[0] = BIT_MASK(EV_SND);
	input_dev->sndbit[0] = BIT_MASK(SND_BELL) | BIT_MASK(SND_TONE);
	input_dev->event = snd_hda_beep_event;
	input_dev->dev.parent = &codec->bus->pci->dev;
	input_set_drvdata(input_dev, beep);

	err = input_register_device(input_dev);
	if (err < 0) {
		input_free_device(input_dev);
		printk(KERN_INFO "hda_beep: unable to register input device\n");
		return err;
	}
	beep->dev = input_dev;
	return 0;
}

int snd_hda_enable_beep_device(struct hda_codec *codec, int enable)
{
	struct hda_beep *beep = codec->beep;
	if (!beep)
		return 0;
	enable = !!enable;
	if (beep->enabled != enable) {
		beep->enabled = enable;
		if (!enable) {
			cancel_work_sync(&beep->beep_work);
			/* turn off beep */
			snd_hda_codec_write(beep->codec, beep->nid, 0,
						  AC_VERB_SET_BEEP_CONTROL, 0);
		}
		return 1;
	}
	return 0;
}
EXPORT_SYMBOL_HDA(snd_hda_enable_beep_device);

int snd_hda_attach_beep_device(struct hda_codec *codec, int nid)
{
	struct hda_beep *beep;
	int err;

	if (!snd_hda_get_bool_hint(codec, "beep"))
		return 0; /* disabled explicitly by hints */
	if (codec->beep_mode == HDA_BEEP_MODE_OFF)
		return 0; /* disabled by module option */

	beep = kzalloc(sizeof(*beep), GFP_KERNEL);
	if (beep == NULL)
		return -ENOMEM;
	snprintf(beep->phys, sizeof(beep->phys),
		"card%d/codec#%d/beep0", codec->bus->card->number, codec->addr);
	/* enable linear scale */
	snd_hda_codec_write(codec, nid, 0,
		AC_VERB_SET_DIGI_CONVERT_2, 0x01);

	beep->nid = nid;
	beep->codec = codec;
	codec->beep = beep;

	INIT_WORK(&beep->beep_work, &snd_hda_generate_beep);
	mutex_init(&beep->mutex);

	err = snd_hda_do_attach(beep);
	if (err < 0) {
		kfree(beep);
		codec->beep = NULL;
		return err;
	}

	return 0;
}
EXPORT_SYMBOL_HDA(snd_hda_attach_beep_device);

void snd_hda_detach_beep_device(struct hda_codec *codec)
{
	struct hda_beep *beep = codec->beep;
	if (beep) {
		if (beep->dev)
			snd_hda_do_detach(beep);
		codec->beep = NULL;
		kfree(beep);
	}
}
EXPORT_SYMBOL_HDA(snd_hda_detach_beep_device);

<<<<<<< HEAD
=======
static bool ctl_has_mute(struct snd_kcontrol *kcontrol)
{
	struct hda_codec *codec = snd_kcontrol_chip(kcontrol);
	return query_amp_caps(codec, get_amp_nid(kcontrol),
			      get_amp_direction(kcontrol)) & AC_AMPCAP_MUTE;
}

>>>>>>> 9450d57e
/* get/put callbacks for beep mute mixer switches */
int snd_hda_mixer_amp_switch_get_beep(struct snd_kcontrol *kcontrol,
				      struct snd_ctl_elem_value *ucontrol)
{
	struct hda_codec *codec = snd_kcontrol_chip(kcontrol);
	struct hda_beep *beep = codec->beep;
<<<<<<< HEAD
	if (beep) {
		ucontrol->value.integer.value[0] =
			ucontrol->value.integer.value[1] =
			beep->enabled;
=======
	if (beep && (!beep->enabled || !ctl_has_mute(kcontrol))) {
		ucontrol->value.integer.value[0] =
			ucontrol->value.integer.value[1] = beep->enabled;
>>>>>>> 9450d57e
		return 0;
	}
	return snd_hda_mixer_amp_switch_get(kcontrol, ucontrol);
}
EXPORT_SYMBOL_HDA(snd_hda_mixer_amp_switch_get_beep);

int snd_hda_mixer_amp_switch_put_beep(struct snd_kcontrol *kcontrol,
				      struct snd_ctl_elem_value *ucontrol)
{
	struct hda_codec *codec = snd_kcontrol_chip(kcontrol);
	struct hda_beep *beep = codec->beep;
<<<<<<< HEAD
	if (beep)
		snd_hda_enable_beep_device(codec,
					   *ucontrol->value.integer.value);
=======
	if (beep) {
		u8 chs = get_amp_channels(kcontrol);
		int enable = 0;
		long *valp = ucontrol->value.integer.value;
		if (chs & 1) {
			enable |= *valp;
			valp++;
		}
		if (chs & 2)
			enable |= *valp;
		snd_hda_enable_beep_device(codec, enable);
	}
	if (!ctl_has_mute(kcontrol))
		return 0;
>>>>>>> 9450d57e
	return snd_hda_mixer_amp_switch_put(kcontrol, ucontrol);
}
EXPORT_SYMBOL_HDA(snd_hda_mixer_amp_switch_put_beep);<|MERGE_RESOLUTION|>--- conflicted
+++ resolved
@@ -231,8 +231,6 @@
 }
 EXPORT_SYMBOL_HDA(snd_hda_detach_beep_device);
 
-<<<<<<< HEAD
-=======
 static bool ctl_has_mute(struct snd_kcontrol *kcontrol)
 {
 	struct hda_codec *codec = snd_kcontrol_chip(kcontrol);
@@ -240,23 +238,15 @@
 			      get_amp_direction(kcontrol)) & AC_AMPCAP_MUTE;
 }
 
->>>>>>> 9450d57e
 /* get/put callbacks for beep mute mixer switches */
 int snd_hda_mixer_amp_switch_get_beep(struct snd_kcontrol *kcontrol,
 				      struct snd_ctl_elem_value *ucontrol)
 {
 	struct hda_codec *codec = snd_kcontrol_chip(kcontrol);
 	struct hda_beep *beep = codec->beep;
-<<<<<<< HEAD
-	if (beep) {
-		ucontrol->value.integer.value[0] =
-			ucontrol->value.integer.value[1] =
-			beep->enabled;
-=======
 	if (beep && (!beep->enabled || !ctl_has_mute(kcontrol))) {
 		ucontrol->value.integer.value[0] =
 			ucontrol->value.integer.value[1] = beep->enabled;
->>>>>>> 9450d57e
 		return 0;
 	}
 	return snd_hda_mixer_amp_switch_get(kcontrol, ucontrol);
@@ -268,11 +258,6 @@
 {
 	struct hda_codec *codec = snd_kcontrol_chip(kcontrol);
 	struct hda_beep *beep = codec->beep;
-<<<<<<< HEAD
-	if (beep)
-		snd_hda_enable_beep_device(codec,
-					   *ucontrol->value.integer.value);
-=======
 	if (beep) {
 		u8 chs = get_amp_channels(kcontrol);
 		int enable = 0;
@@ -287,7 +272,6 @@
 	}
 	if (!ctl_has_mute(kcontrol))
 		return 0;
->>>>>>> 9450d57e
 	return snd_hda_mixer_amp_switch_put(kcontrol, ucontrol);
 }
 EXPORT_SYMBOL_HDA(snd_hda_mixer_amp_switch_put_beep);